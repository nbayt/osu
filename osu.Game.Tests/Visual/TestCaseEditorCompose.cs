// Copyright (c) 2007-2018 ppy Pty Ltd <contact@ppy.sh>.
// Licensed under the MIT Licence - https://raw.githubusercontent.com/ppy/osu/master/LICENCE

<<<<<<< HEAD
using System;
using System.Collections.Generic;
=======
>>>>>>> 4e4f3fc0
using NUnit.Framework;
using osu.Framework.Allocation;
using osu.Framework.Timing;
using osu.Game.Rulesets.Osu;
using osu.Game.Screens.Edit.Screens.Compose;
using osu.Game.Tests.Beatmaps;

namespace osu.Game.Tests.Visual
{
    [TestFixture]
    public class TestCaseEditorCompose : OsuTestCase
    {
<<<<<<< HEAD
        public override IReadOnlyList<Type> RequiredTypes => new[] { typeof(Compose) };

        private readonly Random random;
        private readonly Compose compose;
=======
        private DependencyContainer dependencies;
>>>>>>> 4e4f3fc0

        protected override IReadOnlyDependencyContainer CreateLocalDependencies(IReadOnlyDependencyContainer parent)
            => dependencies = new DependencyContainer(parent);

        [BackgroundDependencyLoader]
        private void load(OsuGameBase osuGame)
        {
            osuGame.Beatmap.Value = new TestWorkingBeatmap(new OsuRuleset().RulesetInfo);

            var clock = new DecoupleableInterpolatingFramedClock { IsCoupled = false };
            dependencies.CacheAs<IAdjustableClock>(clock);
            dependencies.CacheAs<IFrameBasedClock>(clock);

            var compose = new Compose();
            compose.Beatmap.BindTo(osuGame.Beatmap);

            Child = compose;
        }
    }
}
<|MERGE_RESOLUTION|>--- conflicted
+++ resolved
@@ -1,48 +1,39 @@
-// Copyright (c) 2007-2018 ppy Pty Ltd <contact@ppy.sh>.
-// Licensed under the MIT Licence - https://raw.githubusercontent.com/ppy/osu/master/LICENCE
-
-<<<<<<< HEAD
-using System;
-using System.Collections.Generic;
-=======
->>>>>>> 4e4f3fc0
-using NUnit.Framework;
-using osu.Framework.Allocation;
-using osu.Framework.Timing;
-using osu.Game.Rulesets.Osu;
-using osu.Game.Screens.Edit.Screens.Compose;
-using osu.Game.Tests.Beatmaps;
-
-namespace osu.Game.Tests.Visual
-{
-    [TestFixture]
-    public class TestCaseEditorCompose : OsuTestCase
-    {
-<<<<<<< HEAD
-        public override IReadOnlyList<Type> RequiredTypes => new[] { typeof(Compose) };
-
-        private readonly Random random;
-        private readonly Compose compose;
-=======
-        private DependencyContainer dependencies;
->>>>>>> 4e4f3fc0
-
-        protected override IReadOnlyDependencyContainer CreateLocalDependencies(IReadOnlyDependencyContainer parent)
-            => dependencies = new DependencyContainer(parent);
-
-        [BackgroundDependencyLoader]
-        private void load(OsuGameBase osuGame)
-        {
-            osuGame.Beatmap.Value = new TestWorkingBeatmap(new OsuRuleset().RulesetInfo);
-
-            var clock = new DecoupleableInterpolatingFramedClock { IsCoupled = false };
-            dependencies.CacheAs<IAdjustableClock>(clock);
-            dependencies.CacheAs<IFrameBasedClock>(clock);
-
-            var compose = new Compose();
-            compose.Beatmap.BindTo(osuGame.Beatmap);
-
-            Child = compose;
-        }
-    }
-}
+// Copyright (c) 2007-2018 ppy Pty Ltd <contact@ppy.sh>.
+// Licensed under the MIT Licence - https://raw.githubusercontent.com/ppy/osu/master/LICENCE
+
+using System;
+using System.Collections.Generic;
+using NUnit.Framework;
+using osu.Framework.Allocation;
+using osu.Framework.Timing;
+using osu.Game.Rulesets.Osu;
+using osu.Game.Screens.Edit.Screens.Compose;
+using osu.Game.Tests.Beatmaps;
+
+namespace osu.Game.Tests.Visual
+{
+    [TestFixture]
+    public class TestCaseEditorCompose : OsuTestCase
+    {
+        public override IReadOnlyList<Type> RequiredTypes => new[] { typeof(Compose) };
+        private DependencyContainer dependencies;
+
+        protected override IReadOnlyDependencyContainer CreateLocalDependencies(IReadOnlyDependencyContainer parent)
+            => dependencies = new DependencyContainer(parent);
+
+        [BackgroundDependencyLoader]
+        private void load(OsuGameBase osuGame)
+        {
+            osuGame.Beatmap.Value = new TestWorkingBeatmap(new OsuRuleset().RulesetInfo);
+
+            var clock = new DecoupleableInterpolatingFramedClock { IsCoupled = false };
+            dependencies.CacheAs<IAdjustableClock>(clock);
+            dependencies.CacheAs<IFrameBasedClock>(clock);
+
+            var compose = new Compose();
+            compose.Beatmap.BindTo(osuGame.Beatmap);
+
+            Child = compose;
+        }
+    }
+}