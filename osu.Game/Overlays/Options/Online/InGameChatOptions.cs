--- conflicted
+++ resolved
@@ -9,17 +9,12 @@
 {
     public class InGameChatOptions : OptionsSubsection
     {
-<<<<<<< HEAD
-        protected override string Header => "In-game Chat";
-=======
+        private TextBoxOption chatIgnoreList;
+        private TextBoxOption chatHighlightWords;
         protected override string Header => "In-game Chat";
 
-        private CheckBoxOption filterWords, filterForeign, logPMs, blockPMs;
-        private TextBoxOption chatIgnoreList, chatHighlightWords;
->>>>>>> 646fe5c5
-
-        [Initializer]
-        private void Load(OsuConfigManager config)
+        [BackgroundDependencyLoader]
+        private void load(OsuConfigManager config)
         {
             Children = new Drawable[]
             {
@@ -44,28 +39,18 @@
                     Bindable = config.GetBindable<bool>(OsuConfig.BlockNonFriendPM)
                 },
                 new SpriteText { Text = "Chat ignore list (space-seperated list)" },
-                chatIgnoreList = new TextBoxOption { Height = 20, RelativeSizeAxes = Axes.X },
+                chatIgnoreList = new TextBoxOption {
+                    Height = 20,
+                    RelativeSizeAxes = Axes.X,
+                    Bindable = config.GetBindable<string>(OsuConfig.IgnoreList)
+                },
                 new SpriteText { Text = "Chat highlight words (space-seperated list)" },
-                chatHighlightWords = new TextBoxOption { Height = 20, RelativeSizeAxes = Axes.X },
+                chatHighlightWords = new TextBoxOption {
+                    Height = 20,
+                    RelativeSizeAxes = Axes.X,
+                    Bindable = config.GetBindable<string>(OsuConfig.HighlightWords)
+                },
             };
-<<<<<<< HEAD
-=======
-        }
-
-        protected override void Load(BaseGame game)
-        {
-            base.Load(game);
-            var osuGame = game as OsuGameBase;
-            if (osuGame != null)
-            {
-                filterWords.Bindable = osuGame.Config.GetBindable<bool>(OsuConfig.ChatFilter);
-                filterForeign.Bindable = osuGame.Config.GetBindable<bool>(OsuConfig.ChatRemoveForeign);
-                logPMs.Bindable = osuGame.Config.GetBindable<bool>(OsuConfig.LogPrivateMessages);
-                blockPMs.Bindable = osuGame.Config.GetBindable<bool>(OsuConfig.BlockNonFriendPM);
-                chatIgnoreList.Bindable = osuGame.Config.GetBindable<string>(OsuConfig.IgnoreList);
-                chatHighlightWords.Bindable = osuGame.Config.GetBindable<string>(OsuConfig.HighlightWords);
-            }
->>>>>>> 646fe5c5
-        }
+        }
     }
 }