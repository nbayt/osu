--- conflicted
+++ resolved
@@ -1,175 +1,171 @@
-﻿// Copyright (c) 2007-2017 ppy Pty Ltd <contact@ppy.sh>.
-// Licensed under the MIT Licence - https://raw.githubusercontent.com/ppy/osu/master/LICENCE
-
-using System;
-using System.Collections.Generic;
-using System.Linq;
-using osu.Framework.Configuration;
-using osu.Framework.Graphics;
-using osu.Framework.Graphics.Containers;
-
-namespace osu.Game.Graphics.Containers
-{
-    /// <summary>
-    /// A container that can scroll to each section inside it.
-    /// </summary>
-    public class SectionsContainer : Container
-    {
-        private Drawable expandableHeader, fixedHeader, footer;
-        public readonly ScrollContainer ScrollContainer;
-        private readonly Container<Drawable> sectionsContainer;
-
-        public Drawable ExpandableHeader
-        {
-            get { return expandableHeader; }
-            set
-            {
-                if (value == expandableHeader) return;
-
-                if (expandableHeader != null)
-                    Remove(expandableHeader);
-                expandableHeader = value;
-                if (value == null) return;
-
-                Add(expandableHeader);
-                lastKnownScroll = float.NaN;
-            }
-        }
-
-        public Drawable FixedHeader
-        {
-            get { return fixedHeader; }
-            set
-            {
-                if (value == fixedHeader) return;
-
-                if (fixedHeader != null)
-                    Remove(fixedHeader);
-                fixedHeader = value;
-                if (value == null) return;
-
-                Add(fixedHeader);
-                lastKnownScroll = float.NaN;
-            }
-        }
-
-        public Drawable Footer
-        {
-            get { return footer; }
-            set
-            {
-                if (value == footer) return;
-
-                if (footer != null)
-                    ScrollContainer.Remove(footer);
-                footer = value;
-                if (value == null) return;
-
-                footer.Anchor |= Anchor.y2;
-                footer.Origin |= Anchor.y2;
-                ScrollContainer.Add(footer);
-                lastKnownScroll = float.NaN;
-            }
-        }
-
-        public Bindable<Drawable> SelectedSection { get; } = new Bindable<Drawable>();
-
-        protected virtual Container<Drawable> CreateScrollContentContainer()
-            => new FillFlowContainer
-            {
-                Direction = FillDirection.Vertical,
-                AutoSizeAxes = Axes.Both
-            };
-
-        private List<Drawable> sections = new List<Drawable>();
-        public IEnumerable<Drawable> Sections
-        {
-            get { return sections; }
-            set
-            {
-                foreach (var section in sections)
-                    sectionsContainer.Remove(section);
-
-                sections = value.ToList();
-                if (sections.Count == 0) return;
-
-                sectionsContainer.AddRange(sections);
-                SelectedSection.Value = sections[0];
-                lastKnownScroll = float.NaN;
-            }
-        }
-
-        private float headerHeight, footerHeight;
-        private readonly MarginPadding originalSectionsMargin;
-        private void updateSectionsMargin()
-        {
-            if (sections.Count == 0) return;
-
-            var newMargin = originalSectionsMargin;
-            newMargin.Top += headerHeight;
-            newMargin.Bottom += footerHeight;
-
-            sectionsContainer.Margin = newMargin;
-        }
-
-        public SectionsContainer()
-        {
-<<<<<<< HEAD
-            Add(ScrollContainer = new OsuScrollContainer()
-=======
-            Add(ScrollContainer = new ScrollContainer
->>>>>>> 61c45b0b
-            {
-                RelativeSizeAxes = Axes.Both,
-                Masking = false,
-                Children = new Drawable[] { sectionsContainer = CreateScrollContentContainer() }
-            });
-            originalSectionsMargin = sectionsContainer.Margin;
-        }
-
-        private float lastKnownScroll;
-        protected override void UpdateAfterChildren()
-        {
-            base.UpdateAfterChildren();
-
-            float headerH = (ExpandableHeader?.LayoutSize.Y ?? 0) + (FixedHeader?.LayoutSize.Y ?? 0);
-            float footerH = Footer?.LayoutSize.Y ?? 0;
-            if (headerH != headerHeight || footerH != footerHeight)
-            {
-                headerHeight = headerH;
-                footerHeight = footerH;
-                updateSectionsMargin();
-            }
-
-            float currentScroll = Math.Max(0, ScrollContainer.Current);
-            if (currentScroll != lastKnownScroll)
-            {
-                lastKnownScroll = currentScroll;
-
-                if (expandableHeader != null && fixedHeader != null)
-                {
-                    float offset = Math.Min(expandableHeader.LayoutSize.Y, currentScroll);
-
-                    expandableHeader.Y = -offset;
-                    fixedHeader.Y = -offset + expandableHeader.LayoutSize.Y;
-                }
-
-                Drawable bestMatch = null;
-                float minDiff = float.MaxValue;
-
-                foreach (var section in sections)
-                {
-                    float diff = Math.Abs(ScrollContainer.GetChildPosInContent(section) - currentScroll);
-                    if (diff < minDiff)
-                    {
-                        minDiff = diff;
-                        bestMatch = section;
-                    }
-                }
-
-                if (bestMatch != null)
-                    SelectedSection.Value = bestMatch;
-            }
-        }
-    }
-}
+﻿// Copyright (c) 2007-2017 ppy Pty Ltd <contact@ppy.sh>.
+// Licensed under the MIT Licence - https://raw.githubusercontent.com/ppy/osu/master/LICENCE
+
+using System;
+using System.Collections.Generic;
+using System.Linq;
+using osu.Framework.Configuration;
+using osu.Framework.Graphics;
+using osu.Framework.Graphics.Containers;
+
+namespace osu.Game.Graphics.Containers
+{
+    /// <summary>
+    /// A container that can scroll to each section inside it.
+    /// </summary>
+    public class SectionsContainer : Container
+    {
+        private Drawable expandableHeader, fixedHeader, footer;
+        public readonly ScrollContainer ScrollContainer;
+        private readonly Container<Drawable> sectionsContainer;
+
+        public Drawable ExpandableHeader
+        {
+            get { return expandableHeader; }
+            set
+            {
+                if (value == expandableHeader) return;
+
+                if (expandableHeader != null)
+                    Remove(expandableHeader);
+                expandableHeader = value;
+                if (value == null) return;
+
+                Add(expandableHeader);
+                lastKnownScroll = float.NaN;
+            }
+        }
+
+        public Drawable FixedHeader
+        {
+            get { return fixedHeader; }
+            set
+            {
+                if (value == fixedHeader) return;
+
+                if (fixedHeader != null)
+                    Remove(fixedHeader);
+                fixedHeader = value;
+                if (value == null) return;
+
+                Add(fixedHeader);
+                lastKnownScroll = float.NaN;
+            }
+        }
+
+        public Drawable Footer
+        {
+            get { return footer; }
+            set
+            {
+                if (value == footer) return;
+
+                if (footer != null)
+                    ScrollContainer.Remove(footer);
+                footer = value;
+                if (value == null) return;
+
+                footer.Anchor |= Anchor.y2;
+                footer.Origin |= Anchor.y2;
+                ScrollContainer.Add(footer);
+                lastKnownScroll = float.NaN;
+            }
+        }
+
+        public Bindable<Drawable> SelectedSection { get; } = new Bindable<Drawable>();
+
+        protected virtual Container<Drawable> CreateScrollContentContainer()
+            => new FillFlowContainer
+            {
+                Direction = FillDirection.Vertical,
+                AutoSizeAxes = Axes.Both
+            };
+
+        private List<Drawable> sections = new List<Drawable>();
+        public IEnumerable<Drawable> Sections
+        {
+            get { return sections; }
+            set
+            {
+                foreach (var section in sections)
+                    sectionsContainer.Remove(section);
+
+                sections = value.ToList();
+                if (sections.Count == 0) return;
+
+                sectionsContainer.AddRange(sections);
+                SelectedSection.Value = sections[0];
+                lastKnownScroll = float.NaN;
+            }
+        }
+
+        private float headerHeight, footerHeight;
+        private readonly MarginPadding originalSectionsMargin;
+        private void updateSectionsMargin()
+        {
+            if (sections.Count == 0) return;
+
+            var newMargin = originalSectionsMargin;
+            newMargin.Top += headerHeight;
+            newMargin.Bottom += footerHeight;
+
+            sectionsContainer.Margin = newMargin;
+        }
+
+        public SectionsContainer()
+        {
+            Add(ScrollContainer = new OsuScrollContainer
+            {
+                RelativeSizeAxes = Axes.Both,
+                Masking = false,
+                Children = new Drawable[] { sectionsContainer = CreateScrollContentContainer() }
+            });
+            originalSectionsMargin = sectionsContainer.Margin;
+        }
+
+        private float lastKnownScroll;
+        protected override void UpdateAfterChildren()
+        {
+            base.UpdateAfterChildren();
+
+            float headerH = (ExpandableHeader?.LayoutSize.Y ?? 0) + (FixedHeader?.LayoutSize.Y ?? 0);
+            float footerH = Footer?.LayoutSize.Y ?? 0;
+            if (headerH != headerHeight || footerH != footerHeight)
+            {
+                headerHeight = headerH;
+                footerHeight = footerH;
+                updateSectionsMargin();
+            }
+
+            float currentScroll = Math.Max(0, ScrollContainer.Current);
+            if (currentScroll != lastKnownScroll)
+            {
+                lastKnownScroll = currentScroll;
+
+                if (expandableHeader != null && fixedHeader != null)
+                {
+                    float offset = Math.Min(expandableHeader.LayoutSize.Y, currentScroll);
+
+                    expandableHeader.Y = -offset;
+                    fixedHeader.Y = -offset + expandableHeader.LayoutSize.Y;
+                }
+
+                Drawable bestMatch = null;
+                float minDiff = float.MaxValue;
+
+                foreach (var section in sections)
+                {
+                    float diff = Math.Abs(ScrollContainer.GetChildPosInContent(section) - currentScroll);
+                    if (diff < minDiff)
+                    {
+                        minDiff = diff;
+                        bestMatch = section;
+                    }
+                }
+
+                if (bestMatch != null)
+                    SelectedSection.Value = bestMatch;
+            }
+        }
+    }
+}