<<<<<<< HEAD
// Copyright (c) 2007-2018 ppy Pty Ltd <contact@ppy.sh>.
// Licensed under the MIT Licence - https://raw.githubusercontent.com/ppy/osu/master/LICENCE

using System.Collections.Generic;
using System.Linq;
using osu.Framework.Allocation;
using OpenTK;
using OpenTK.Graphics;
using osu.Framework.Graphics;
using osu.Framework.Graphics.Containers;
using osu.Game.Graphics;
using osu.Game.Graphics.UserInterface;
using osu.Game.Online.API;
using osu.Game.Online.API.Requests;
using osu.Game.Overlays.SearchableList;
using osu.Game.Overlays.Social;
using osu.Game.Users;
using osu.Framework.Configuration;
using osu.Framework.Threading;

namespace osu.Game.Overlays
{
    public class SocialOverlay : SearchableListOverlay<SocialTab, SocialSortCriteria, SortDirection>, IOnlineComponent
    {
        private APIAccess api;
        private readonly LoadingAnimation loading;
        private FillFlowContainer<SocialPanel> panels;

        protected override Color4 BackgroundColour => OsuColour.FromHex(@"60284b");
        protected override Color4 TrianglesColourLight => OsuColour.FromHex(@"672b51");
        protected override Color4 TrianglesColourDark => OsuColour.FromHex(@"5c2648");

        protected override SearchableListHeader<SocialTab> CreateHeader() => new Header();
        protected override SearchableListFilterControl<SocialSortCriteria, SortDirection> CreateFilterControl() => new FilterControl();

        private IEnumerable<User> users;
        public IEnumerable<User> Users
        {
            get { return users; }
            set
            {
                if (users?.Equals(value) ?? false)
                    return;

                users = value?.ToList();
            }
        }

        public SocialOverlay()
        {
            Waves.FirstWaveColour = OsuColour.FromHex(@"cb5fa0");
            Waves.SecondWaveColour = OsuColour.FromHex(@"b04384");
            Waves.ThirdWaveColour = OsuColour.FromHex(@"9b2b6e");
            Waves.FourthWaveColour = OsuColour.FromHex(@"6d214d");

            Add(loading = new LoadingAnimation());

            Filter.Search.Current.ValueChanged += text =>
            {
                if (!string.IsNullOrEmpty(text))
                {
                    // force searching in players until searching for friends is supported
                    Header.Tabs.Current.Value = SocialTab.AllPlayers;

                    if (Filter.Tabs.Current.Value != SocialSortCriteria.Rank)
                        Filter.Tabs.Current.Value = SocialSortCriteria.Rank;
                }
            };

            Header.Tabs.Current.ValueChanged += tab => Scheduler.AddOnce(updateSearch);

            Filter.Tabs.Current.ValueChanged += sortCriteria => Scheduler.AddOnce(updateSearch);

            Filter.DisplayStyleControl.DisplayStyle.ValueChanged += recreatePanels;
            Filter.DisplayStyleControl.Dropdown.Current.ValueChanged += sortOrder => Scheduler.AddOnce(updateSearch);

            currentQuery.ValueChanged += query =>
            {
                queryChangedDebounce?.Cancel();

                if (string.IsNullOrEmpty(query))
                    Scheduler.AddOnce(updateSearch);
                else
                    queryChangedDebounce = Scheduler.AddDelayed(updateSearch, 500);
            };

            currentQuery.BindTo(Filter.Search.Current);
        }

        [BackgroundDependencyLoader]
        private void load(APIAccess api)
        {
            this.api = api;
            api.Register(this);
        }

        private void recreatePanels(PanelDisplayStyle displayStyle)
        {
            clearPanels();

            if (Users == null)
                return;

            var newPanels = new FillFlowContainer<SocialPanel>
            {
                RelativeSizeAxes = Axes.X,
                AutoSizeAxes = Axes.Y,
                Spacing = new Vector2(10f),
                Margin = new MarginPadding { Top = 10 },
                ChildrenEnumerable = Users.Select(u =>
                {
                    SocialPanel panel;
                    switch (displayStyle)
                    {
                        case PanelDisplayStyle.Grid:
                            panel = new SocialGridPanel(u)
                            {
                                Anchor = Anchor.TopCentre,
                                Origin = Anchor.TopCentre
                            };
                            break;
                        default:
                            panel = new SocialListPanel(u);
                            break;
                    }
                    panel.Status.BindTo(u.Status);
                    return panel;
                })
            };

            LoadComponentAsync(newPanels, f =>
            {
                if(panels != null)
                    ScrollFlow.Remove(panels);

                ScrollFlow.Add(panels = newPanels);
            });
        }

        private APIRequest getUsersRequest;

        private readonly Bindable<string> currentQuery = new Bindable<string>();

        private ScheduledDelegate queryChangedDebounce;

        private void updateSearch()
        {
            queryChangedDebounce?.Cancel();

            if (!IsLoaded)
                return;

            Users = null;
            clearPanels();
            loading.Hide();
            getUsersRequest?.Cancel();

            if (api?.IsLoggedIn != true)
                return;

            switch (Header.Tabs.Current.Value)
            {
                case SocialTab.Friends:
                    var friendRequest = new GetFriendsRequest(); // TODO filter arguments?
                    friendRequest.Success += updateUsers;
                    api.Queue(getUsersRequest = friendRequest);
                    break;
                default:
                    var userRequest = new GetUsersRequest(); // TODO filter arguments!
                    userRequest.Success += response => updateUsers(response.Select(r => r.User));
                    api.Queue(getUsersRequest = userRequest);
                    break;
            }
            loading.Show();
        }

        private void updateUsers(IEnumerable<User> newUsers)
        {
            Users = newUsers;
            loading.Hide();
            recreatePanels(Filter.DisplayStyleControl.DisplayStyle.Value);
        }

        private void clearPanels()
        {
            if (panels != null)
            {
                panels.Expire();
                panels = null;
            }
        }

        public void APIStateChanged(APIAccess api, APIState state)
        {
            switch (state)
            {
                case APIState.Online:
                    Scheduler.AddOnce(updateSearch);
                    break;
                default:
                    Users = null;
                    clearPanels();
                    break;
            }
        }
    }

    public enum SortDirection
    {
        Ascending,
        Descending
    }
}
=======
// Copyright (c) 2007-2018 ppy Pty Ltd <contact@ppy.sh>.
// Licensed under the MIT Licence - https://raw.githubusercontent.com/ppy/osu/master/LICENCE

using System.Collections.Generic;
using System.Linq;
using osu.Framework.Allocation;
using OpenTK;
using OpenTK.Graphics;
using osu.Framework.Graphics;
using osu.Framework.Graphics.Containers;
using osu.Game.Graphics;
using osu.Game.Graphics.UserInterface;
using osu.Game.Online.API;
using osu.Game.Online.API.Requests;
using osu.Game.Overlays.SearchableList;
using osu.Game.Overlays.Social;
using osu.Game.Users;
using osu.Framework.Configuration;
using osu.Framework.Threading;

namespace osu.Game.Overlays
{
    public class SocialOverlay : SearchableListOverlay<SocialTab, SocialSortCriteria, SortDirection>, IOnlineComponent
    {
        private APIAccess api;
        private readonly LoadingAnimation loading;
        private FillFlowContainer<SocialPanel> panels;

        protected override Color4 BackgroundColour => OsuColour.FromHex(@"60284b");
        protected override Color4 TrianglesColourLight => OsuColour.FromHex(@"672b51");
        protected override Color4 TrianglesColourDark => OsuColour.FromHex(@"5c2648");

        protected override SearchableListHeader<SocialTab> CreateHeader() => new Header();
        protected override SearchableListFilterControl<SocialSortCriteria, SortDirection> CreateFilterControl() => new FilterControl();

        private IEnumerable<User> users;
        public IEnumerable<User> Users
        {
            get { return users; }
            set
            {
                if (users?.Equals(value) ?? false)
                    return;

                users = value?.ToList();
            }
        }

        public SocialOverlay()
        {
            FirstWaveColour = OsuColour.FromHex(@"cb5fa0");
            SecondWaveColour = OsuColour.FromHex(@"b04384");
            ThirdWaveColour = OsuColour.FromHex(@"9b2b6e");
            FourthWaveColour = OsuColour.FromHex(@"6d214d");

            Add(loading = new LoadingAnimation());

            Filter.Search.Current.ValueChanged += text =>
            {
                if (!string.IsNullOrEmpty(text))
                {
                    // force searching in players until searching for friends is supported
                    Header.Tabs.Current.Value = SocialTab.AllPlayers;

                    if (Filter.Tabs.Current.Value != SocialSortCriteria.Rank)
                        Filter.Tabs.Current.Value = SocialSortCriteria.Rank;
                }
            };

            Header.Tabs.Current.ValueChanged += tab => Scheduler.AddOnce(updateSearch);

            Filter.Tabs.Current.ValueChanged += sortCriteria => Scheduler.AddOnce(updateSearch);

            Filter.DisplayStyleControl.DisplayStyle.ValueChanged += recreatePanels;
            Filter.DisplayStyleControl.Dropdown.Current.ValueChanged += sortOrder => Scheduler.AddOnce(updateSearch);

            currentQuery.ValueChanged += query =>
            {
                queryChangedDebounce?.Cancel();

                if (string.IsNullOrEmpty(query))
                    Scheduler.AddOnce(updateSearch);
                else
                    queryChangedDebounce = Scheduler.AddDelayed(updateSearch, 500);
            };

            currentQuery.BindTo(Filter.Search.Current);
        }

        [BackgroundDependencyLoader]
        private void load(APIAccess api)
        {
            this.api = api;
            api.Register(this);
        }

        private void recreatePanels(PanelDisplayStyle displayStyle)
        {
            clearPanels();

            if (Users == null)
                return;

            var newPanels = new FillFlowContainer<SocialPanel>
            {
                RelativeSizeAxes = Axes.X,
                AutoSizeAxes = Axes.Y,
                Spacing = new Vector2(10f),
                Margin = new MarginPadding { Top = 10 },
                ChildrenEnumerable = Users.Select(u =>
                {
                    SocialPanel panel;
                    switch (displayStyle)
                    {
                        case PanelDisplayStyle.Grid:
                            panel = new SocialGridPanel(u)
                            {
                                Anchor = Anchor.TopCentre,
                                Origin = Anchor.TopCentre
                            };
                            break;
                        default:
                            panel = new SocialListPanel(u);
                            break;
                    }
                    panel.Status.BindTo(u.Status);
                    return panel;
                })
            };

            LoadComponentAsync(newPanels, f =>
            {
                if(panels != null)
                    ScrollFlow.Remove(panels);

                ScrollFlow.Add(panels = newPanels);
            });
        }

        private APIRequest getUsersRequest;

        private readonly Bindable<string> currentQuery = new Bindable<string>();

        private ScheduledDelegate queryChangedDebounce;

        private void updateSearch()
        {
            queryChangedDebounce?.Cancel();

            if (!IsLoaded)
                return;

            Users = null;
            clearPanels();
            loading.Hide();
            getUsersRequest?.Cancel();

            if (api?.IsLoggedIn != true)
                return;

            switch (Header.Tabs.Current.Value)
            {
                case SocialTab.Friends:
                    var friendRequest = new GetFriendsRequest(); // TODO filter arguments?
                    friendRequest.Success += updateUsers;
                    api.Queue(getUsersRequest = friendRequest);
                    break;
                default:
                    var userRequest = new GetUsersRequest(); // TODO filter arguments!
                    userRequest.Success += response => updateUsers(response.Select(r => r.User));
                    api.Queue(getUsersRequest = userRequest);
                    break;
            }
            loading.Show();
        }

        private void updateUsers(IEnumerable<User> newUsers)
        {
            Users = newUsers;
            loading.Hide();
            recreatePanels(Filter.DisplayStyleControl.DisplayStyle.Value);
        }

        private void clearPanels()
        {
            if (panels != null)
            {
                panels.Expire();
                panels = null;
            }
        }

        public void APIStateChanged(APIAccess api, APIState state)
        {
            switch (state)
            {
                case APIState.Online:
                    Scheduler.AddOnce(updateSearch);
                    break;
                default:
                    Users = null;
                    clearPanels();
                    break;
            }
        }
    }

    public enum SortDirection
    {
        Ascending,
        Descending
    }
}
>>>>>>> e512e4ba
<|MERGE_RESOLUTION|>--- conflicted
+++ resolved
@@ -1,4 +1,3 @@
-<<<<<<< HEAD
 // Copyright (c) 2007-2018 ppy Pty Ltd <contact@ppy.sh>.
 // Licensed under the MIT Licence - https://raw.githubusercontent.com/ppy/osu/master/LICENCE
 
@@ -211,219 +210,4 @@
         Ascending,
         Descending
     }
-}
-=======
-// Copyright (c) 2007-2018 ppy Pty Ltd <contact@ppy.sh>.
-// Licensed under the MIT Licence - https://raw.githubusercontent.com/ppy/osu/master/LICENCE
-
-using System.Collections.Generic;
-using System.Linq;
-using osu.Framework.Allocation;
-using OpenTK;
-using OpenTK.Graphics;
-using osu.Framework.Graphics;
-using osu.Framework.Graphics.Containers;
-using osu.Game.Graphics;
-using osu.Game.Graphics.UserInterface;
-using osu.Game.Online.API;
-using osu.Game.Online.API.Requests;
-using osu.Game.Overlays.SearchableList;
-using osu.Game.Overlays.Social;
-using osu.Game.Users;
-using osu.Framework.Configuration;
-using osu.Framework.Threading;
-
-namespace osu.Game.Overlays
-{
-    public class SocialOverlay : SearchableListOverlay<SocialTab, SocialSortCriteria, SortDirection>, IOnlineComponent
-    {
-        private APIAccess api;
-        private readonly LoadingAnimation loading;
-        private FillFlowContainer<SocialPanel> panels;
-
-        protected override Color4 BackgroundColour => OsuColour.FromHex(@"60284b");
-        protected override Color4 TrianglesColourLight => OsuColour.FromHex(@"672b51");
-        protected override Color4 TrianglesColourDark => OsuColour.FromHex(@"5c2648");
-
-        protected override SearchableListHeader<SocialTab> CreateHeader() => new Header();
-        protected override SearchableListFilterControl<SocialSortCriteria, SortDirection> CreateFilterControl() => new FilterControl();
-
-        private IEnumerable<User> users;
-        public IEnumerable<User> Users
-        {
-            get { return users; }
-            set
-            {
-                if (users?.Equals(value) ?? false)
-                    return;
-
-                users = value?.ToList();
-            }
-        }
-
-        public SocialOverlay()
-        {
-            FirstWaveColour = OsuColour.FromHex(@"cb5fa0");
-            SecondWaveColour = OsuColour.FromHex(@"b04384");
-            ThirdWaveColour = OsuColour.FromHex(@"9b2b6e");
-            FourthWaveColour = OsuColour.FromHex(@"6d214d");
-
-            Add(loading = new LoadingAnimation());
-
-            Filter.Search.Current.ValueChanged += text =>
-            {
-                if (!string.IsNullOrEmpty(text))
-                {
-                    // force searching in players until searching for friends is supported
-                    Header.Tabs.Current.Value = SocialTab.AllPlayers;
-
-                    if (Filter.Tabs.Current.Value != SocialSortCriteria.Rank)
-                        Filter.Tabs.Current.Value = SocialSortCriteria.Rank;
-                }
-            };
-
-            Header.Tabs.Current.ValueChanged += tab => Scheduler.AddOnce(updateSearch);
-
-            Filter.Tabs.Current.ValueChanged += sortCriteria => Scheduler.AddOnce(updateSearch);
-
-            Filter.DisplayStyleControl.DisplayStyle.ValueChanged += recreatePanels;
-            Filter.DisplayStyleControl.Dropdown.Current.ValueChanged += sortOrder => Scheduler.AddOnce(updateSearch);
-
-            currentQuery.ValueChanged += query =>
-            {
-                queryChangedDebounce?.Cancel();
-
-                if (string.IsNullOrEmpty(query))
-                    Scheduler.AddOnce(updateSearch);
-                else
-                    queryChangedDebounce = Scheduler.AddDelayed(updateSearch, 500);
-            };
-
-            currentQuery.BindTo(Filter.Search.Current);
-        }
-
-        [BackgroundDependencyLoader]
-        private void load(APIAccess api)
-        {
-            this.api = api;
-            api.Register(this);
-        }
-
-        private void recreatePanels(PanelDisplayStyle displayStyle)
-        {
-            clearPanels();
-
-            if (Users == null)
-                return;
-
-            var newPanels = new FillFlowContainer<SocialPanel>
-            {
-                RelativeSizeAxes = Axes.X,
-                AutoSizeAxes = Axes.Y,
-                Spacing = new Vector2(10f),
-                Margin = new MarginPadding { Top = 10 },
-                ChildrenEnumerable = Users.Select(u =>
-                {
-                    SocialPanel panel;
-                    switch (displayStyle)
-                    {
-                        case PanelDisplayStyle.Grid:
-                            panel = new SocialGridPanel(u)
-                            {
-                                Anchor = Anchor.TopCentre,
-                                Origin = Anchor.TopCentre
-                            };
-                            break;
-                        default:
-                            panel = new SocialListPanel(u);
-                            break;
-                    }
-                    panel.Status.BindTo(u.Status);
-                    return panel;
-                })
-            };
-
-            LoadComponentAsync(newPanels, f =>
-            {
-                if(panels != null)
-                    ScrollFlow.Remove(panels);
-
-                ScrollFlow.Add(panels = newPanels);
-            });
-        }
-
-        private APIRequest getUsersRequest;
-
-        private readonly Bindable<string> currentQuery = new Bindable<string>();
-
-        private ScheduledDelegate queryChangedDebounce;
-
-        private void updateSearch()
-        {
-            queryChangedDebounce?.Cancel();
-
-            if (!IsLoaded)
-                return;
-
-            Users = null;
-            clearPanels();
-            loading.Hide();
-            getUsersRequest?.Cancel();
-
-            if (api?.IsLoggedIn != true)
-                return;
-
-            switch (Header.Tabs.Current.Value)
-            {
-                case SocialTab.Friends:
-                    var friendRequest = new GetFriendsRequest(); // TODO filter arguments?
-                    friendRequest.Success += updateUsers;
-                    api.Queue(getUsersRequest = friendRequest);
-                    break;
-                default:
-                    var userRequest = new GetUsersRequest(); // TODO filter arguments!
-                    userRequest.Success += response => updateUsers(response.Select(r => r.User));
-                    api.Queue(getUsersRequest = userRequest);
-                    break;
-            }
-            loading.Show();
-        }
-
-        private void updateUsers(IEnumerable<User> newUsers)
-        {
-            Users = newUsers;
-            loading.Hide();
-            recreatePanels(Filter.DisplayStyleControl.DisplayStyle.Value);
-        }
-
-        private void clearPanels()
-        {
-            if (panels != null)
-            {
-                panels.Expire();
-                panels = null;
-            }
-        }
-
-        public void APIStateChanged(APIAccess api, APIState state)
-        {
-            switch (state)
-            {
-                case APIState.Online:
-                    Scheduler.AddOnce(updateSearch);
-                    break;
-                default:
-                    Users = null;
-                    clearPanels();
-                    break;
-            }
-        }
-    }
-
-    public enum SortDirection
-    {
-        Ascending,
-        Descending
-    }
-}
->>>>>>> e512e4ba
+}