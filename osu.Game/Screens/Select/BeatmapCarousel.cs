--- conflicted
+++ resolved
@@ -1,4 +1,3 @@
-<<<<<<< HEAD
 ﻿// Copyright (c) 2007-2018 ppy Pty Ltd <contact@ppy.sh>.
 // Licensed under the MIT Licence - https://raw.githubusercontent.com/ppy/osu/master/LICENCE
 
@@ -67,7 +66,7 @@
             get { return beatmapSets.Select(g => g.BeatmapSet); }
             set
             {
-                CarouselGroup newRoot = new CarouselGroupEagerSelect();
+                CarouselRoot newRoot = new CarouselRoot(this);
 
                 Task.Run(() =>
                 {
@@ -106,10 +105,11 @@
         private readonly Stack<CarouselBeatmap> randomSelectedBeatmaps = new Stack<CarouselBeatmap>();
 
         protected List<DrawableCarouselItem> Items = new List<DrawableCarouselItem>();
-        private CarouselGroup root = new CarouselGroupEagerSelect();
+        private CarouselRoot root;
 
         public BeatmapCarousel()
         {
+            root = new CarouselRoot(this);
             Child = new OsuContextMenuContainer
             {
                 RelativeSizeAxes = Axes.X,
@@ -635,639 +635,6 @@
             // layer transformations on top, with a similar reasoning to the previous comment.
             p.SetMultiplicativeAlpha(MathHelper.Clamp(1.75f - 1.5f * dist, 0, 1));
         }
-    }
-}
-=======
-﻿// Copyright (c) 2007-2018 ppy Pty Ltd <contact@ppy.sh>.
-// Licensed under the MIT Licence - https://raw.githubusercontent.com/ppy/osu/master/LICENCE
-
-using OpenTK;
-using osu.Framework.Graphics;
-using osu.Framework.Graphics.Containers;
-using System;
-using System.Collections.Generic;
-using System.Linq;
-using osu.Game.Configuration;
-using osu.Framework.Input;
-using OpenTK.Input;
-using osu.Framework.MathUtils;
-using System.Diagnostics;
-using System.Threading.Tasks;
-using osu.Framework.Allocation;
-using osu.Framework.Caching;
-using osu.Framework.Threading;
-using osu.Framework.Configuration;
-using osu.Framework.Extensions.IEnumerableExtensions;
-using osu.Game.Beatmaps;
-using osu.Game.Graphics.Containers;
-using osu.Game.Graphics.Cursor;
-using osu.Game.Screens.Select.Carousel;
-
-namespace osu.Game.Screens.Select
-{
-    public class BeatmapCarousel : OsuScrollContainer
-    {
-        /// <summary>
-        /// Triggered when the <see cref="BeatmapSets"/> loaded change and are completely loaded.
-        /// </summary>
-        public Action BeatmapSetsChanged;
-
-        /// <summary>
-        /// The currently selected beatmap.
-        /// </summary>
-        public BeatmapInfo SelectedBeatmap => selectedBeatmap?.Beatmap;
-
-        private CarouselBeatmap selectedBeatmap => selectedBeatmapSet?.Beatmaps.FirstOrDefault(s => s.State == CarouselItemState.Selected);
-
-        /// <summary>
-        /// The currently selected beatmap set.
-        /// </summary>
-        public BeatmapSetInfo SelectedBeatmapSet => selectedBeatmapSet?.BeatmapSet;
-
-        private CarouselBeatmapSet selectedBeatmapSet;
-
-        /// <summary>
-        /// Raised when the <see cref="SelectedBeatmap"/> is changed.
-        /// </summary>
-        public Action<BeatmapInfo> SelectionChanged;
-
-        public override bool HandleKeyboardInput => AllowSelection;
-        public override bool HandleMouseInput => AllowSelection;
-
-        /// <summary>
-        /// Used to avoid firing null selections before the initial beatmaps have been loaded via <see cref="BeatmapSets"/>.
-        /// </summary>
-        private bool initialLoadComplete;
-
-        private IEnumerable<CarouselBeatmapSet> beatmapSets => root.Children.OfType<CarouselBeatmapSet>();
-
-        public IEnumerable<BeatmapSetInfo> BeatmapSets
-        {
-            get { return beatmapSets.Select(g => g.BeatmapSet); }
-            set
-            {
-                CarouselRoot newRoot = new CarouselRoot(this);
-
-                Task.Run(() =>
-                {
-                    value.Select(createCarouselSet).Where(g => g != null).ForEach(newRoot.AddChild);
-                    newRoot.Filter(activeCriteria);
-
-                    // preload drawables as the ctor overhead is quite high currently.
-                    var _ = newRoot.Drawables;
-                }).ContinueWith(_ => Schedule(() =>
-                {
-                    root = newRoot;
-                    scrollableContent.Clear(false);
-                    itemsCache.Invalidate();
-                    scrollPositionCache.Invalidate();
-
-                    Schedule(() =>
-                    {
-                        BeatmapSetsChanged?.Invoke();
-                        initialLoadComplete = true;
-                    });
-                }));
-            }
-        }
-
-        private readonly List<float> yPositions = new List<float>();
-        private Cached itemsCache = new Cached();
-        private Cached scrollPositionCache = new Cached();
-
-        private readonly Container<DrawableCarouselItem> scrollableContent;
-
-        public Bindable<RandomSelectAlgorithm> RandomAlgorithm = new Bindable<RandomSelectAlgorithm>();
-        private readonly List<CarouselBeatmapSet> previouslyVisitedRandomSets = new List<CarouselBeatmapSet>();
-        private readonly Stack<CarouselBeatmap> randomSelectedBeatmaps = new Stack<CarouselBeatmap>();
-
-        protected List<DrawableCarouselItem> Items = new List<DrawableCarouselItem>();
-        private CarouselRoot root;
-
-        public BeatmapCarousel()
-        {
-            root = new CarouselRoot(this);
-            Child = new OsuContextMenuContainer
-            {
-                RelativeSizeAxes = Axes.X,
-                AutoSizeAxes = Axes.Y,
-                Child = scrollableContent = new Container<DrawableCarouselItem>
-                {
-                    RelativeSizeAxes = Axes.X,
-                }
-            };
-        }
-
-        [BackgroundDependencyLoader(permitNulls: true)]
-        private void load(OsuConfigManager config)
-        {
-            config.BindWith(OsuSetting.RandomSelectAlgorithm, RandomAlgorithm);
-        }
-
-        public void RemoveBeatmapSet(BeatmapSetInfo beatmapSet)
-        {
-            Schedule(() =>
-            {
-                var existingSet = beatmapSets.FirstOrDefault(b => b.BeatmapSet.ID == beatmapSet.ID);
-
-                if (existingSet == null)
-                    return;
-
-                root.RemoveChild(existingSet);
-                itemsCache.Invalidate();
-            });
-        }
-
-        public void UpdateBeatmapSet(BeatmapSetInfo beatmapSet)
-        {
-            Schedule(() =>
-            {
-                CarouselBeatmapSet existingSet = beatmapSets.FirstOrDefault(b => b.BeatmapSet.ID == beatmapSet.ID);
-
-                bool hadSelection = existingSet?.State?.Value == CarouselItemState.Selected;
-
-                var newSet = createCarouselSet(beatmapSet);
-
-                if (existingSet != null)
-                    root.RemoveChild(existingSet);
-
-                if (newSet == null)
-                {
-                    itemsCache.Invalidate();
-                    return;
-                }
-
-                root.AddChild(newSet);
-
-                applyActiveCriteria(false, false);
-
-                //check if we can/need to maintain our current selection.
-                if (hadSelection)
-                    select((CarouselItem)newSet.Beatmaps.FirstOrDefault(b => b.Beatmap.ID == selectedBeatmap?.Beatmap.ID) ?? newSet);
-
-                itemsCache.Invalidate();
-                Schedule(() => BeatmapSetsChanged?.Invoke());
-            });
-        }
-
-        /// <summary>
-        /// Selects a given beatmap on the carousel.
-        ///
-        /// If bypassFilters is false, we will try to select another unfiltered beatmap in the same set. If the
-        /// entire set is filtered, no selection is made.
-        /// </summary>
-        /// <param name="beatmap">The beatmap to select.</param>
-        /// <param name="bypassFilters">Whether to select the beatmap even if it is filtered (i.e., not visible on carousel).</param>
-        /// <returns>True if a selection was made, False if it wasn't.</returns>
-        public bool SelectBeatmap(BeatmapInfo beatmap, bool bypassFilters = true)
-        {
-            if (beatmap?.Hidden != false)
-                return false;
-
-            foreach (CarouselBeatmapSet set in beatmapSets)
-            {
-                if (!bypassFilters && set.Filtered)
-                    continue;
-
-                var item = set.Beatmaps.FirstOrDefault(p => p.Beatmap.Equals(beatmap));
-
-                if (item == null)
-                    // The beatmap that needs to be selected doesn't exist in this set
-                    continue;
-
-                if (!bypassFilters && item.Filtered)
-                    // The beatmap exists in this set but is filtered, so look for the first unfiltered map in the set
-                    item = set.Beatmaps.FirstOrDefault(b => !b.Filtered);
-
-                if (item != null)
-                {
-                    select(item);
-                    return true;
-                }
-            }
-
-            return false;
-        }
-
-        /// <summary>
-        /// Increment selection in the carousel in a chosen direction.
-        /// </summary>
-        /// <param name="direction">The direction to increment. Negative is backwards.</param>
-        /// <param name="skipDifficulties">Whether to skip individual difficulties and only increment over full groups.</param>
-        public void SelectNext(int direction = 1, bool skipDifficulties = true)
-        {
-            var visibleItems = Items.Where(s => !s.Item.Filtered).ToList();
-
-            if (!visibleItems.Any())
-                return;
-
-            DrawableCarouselItem drawable = null;
-
-            if (selectedBeatmap != null && (drawable = selectedBeatmap.Drawables.FirstOrDefault()) == null)
-                // if the selected beatmap isn't present yet, we can't correctly change selection.
-                // we can fix this by changing this method to not reference drawables / Items in the first place.
-                return;
-
-            int originalIndex = visibleItems.IndexOf(drawable);
-            int currentIndex = originalIndex;
-
-            // local function to increment the index in the required direction, wrapping over extremities.
-            int incrementIndex() => currentIndex = (currentIndex + direction + visibleItems.Count) % visibleItems.Count;
-
-            while (incrementIndex() != originalIndex)
-            {
-                var item = visibleItems[currentIndex].Item;
-
-                if (item.Filtered || item.State == CarouselItemState.Selected) continue;
-
-                switch (item)
-                {
-                    case CarouselBeatmap beatmap:
-                        if (skipDifficulties) continue;
-                        select(beatmap);
-                        return;
-                    case CarouselBeatmapSet set:
-                        if (skipDifficulties)
-                            select(set);
-                        else
-                            select(direction > 0 ? set.Beatmaps.First(b => !b.Filtered) : set.Beatmaps.Last(b => !b.Filtered));
-                        return;
-                }
-            }
-        }
-
-        /// <summary>
-        /// Select the next beatmap in the random sequence.
-        /// </summary>
-        /// <returns>True if a selection could be made, else False.</returns>
-        public bool SelectNextRandom()
-        {
-            var visibleSets = beatmapSets.Where(s => !s.Filtered).ToList();
-            if (!visibleSets.Any())
-                return false;
-
-            if (selectedBeatmap != null)
-            {
-                randomSelectedBeatmaps.Push(selectedBeatmap);
-
-                // when performing a random, we want to add the current set to the previously visited list
-                // else the user may be "randomised" to the existing selection.
-                if (previouslyVisitedRandomSets.LastOrDefault() != selectedBeatmapSet)
-                    previouslyVisitedRandomSets.Add(selectedBeatmapSet);
-            }
-
-            CarouselBeatmapSet set;
-
-            if (RandomAlgorithm == RandomSelectAlgorithm.RandomPermutation)
-            {
-                var notYetVisitedSets = visibleSets.Except(previouslyVisitedRandomSets).ToList();
-                if (!notYetVisitedSets.Any())
-                {
-                    previouslyVisitedRandomSets.RemoveAll(s => visibleSets.Contains(s));
-                    notYetVisitedSets = visibleSets;
-                }
-
-                set = notYetVisitedSets.ElementAt(RNG.Next(notYetVisitedSets.Count));
-                previouslyVisitedRandomSets.Add(set);
-            }
-            else
-                set = visibleSets.ElementAt(RNG.Next(visibleSets.Count));
-
-            var visibleBeatmaps = set.Beatmaps.Where(s => !s.Filtered).ToList();
-            select(visibleBeatmaps[RNG.Next(visibleBeatmaps.Count)]);
-            return true;
-        }
-
-        public void SelectPreviousRandom()
-        {
-            while (randomSelectedBeatmaps.Any())
-            {
-                var beatmap = randomSelectedBeatmaps.Pop();
-
-                if (!beatmap.Filtered)
-                {
-                    if (RandomAlgorithm == RandomSelectAlgorithm.RandomPermutation)
-                        previouslyVisitedRandomSets.Remove(selectedBeatmapSet);
-                    select(beatmap);
-                    break;
-                }
-            }
-        }
-
-        private void select(CarouselItem item)
-        {
-            if (item == null) return;
-            item.State.Value = CarouselItemState.Selected;
-        }
-
-        private FilterCriteria activeCriteria = new FilterCriteria();
-
-        protected ScheduledDelegate FilterTask;
-
-        public bool AllowSelection = true;
-
-        public void FlushPendingFilterOperations()
-        {
-            if (FilterTask?.Completed == false)
-            {
-                applyActiveCriteria(false, false);
-                Update();
-            }
-        }
-
-        public void Filter(FilterCriteria newCriteria, bool debounce = true)
-        {
-            if (newCriteria != null)
-                activeCriteria = newCriteria;
-
-            applyActiveCriteria(debounce, true);
-        }
-
-        private void applyActiveCriteria(bool debounce, bool scroll)
-        {
-            if (root.Children.Any() != true) return;
-
-            void perform()
-            {
-                FilterTask = null;
-
-                root.Filter(activeCriteria);
-                itemsCache.Invalidate();
-                if (scroll) scrollPositionCache.Invalidate();
-            }
-
-            FilterTask?.Cancel();
-            FilterTask = null;
-
-            if (debounce)
-                FilterTask = Scheduler.AddDelayed(perform, 250);
-            else
-                perform();
-        }
-
-        private float? scrollTarget;
-
-        public void ScrollToSelected() => scrollPositionCache.Invalidate();
-
-        protected override bool OnKeyDown(InputState state, KeyDownEventArgs args)
-        {
-            int direction = 0;
-            bool skipDifficulties = false;
-
-            switch (args.Key)
-            {
-                case Key.Up:
-                    direction = -1;
-                    break;
-                case Key.Down:
-                    direction = 1;
-                    break;
-                case Key.Left:
-                    direction = -1;
-                    skipDifficulties = true;
-                    break;
-                case Key.Right:
-                    direction = 1;
-                    skipDifficulties = true;
-                    break;
-            }
-
-            if (direction == 0)
-                return base.OnKeyDown(state, args);
-
-            SelectNext(direction, skipDifficulties);
-            return true;
-        }
-
-        protected override void Update()
-        {
-            base.Update();
-
-            if (!itemsCache.IsValid)
-                updateItems();
-
-            if (!scrollPositionCache.IsValid)
-                updateScrollPosition();
-
-            float drawHeight = DrawHeight;
-
-            // Remove all items that should no longer be on-screen
-            scrollableContent.RemoveAll(p => p.Y < Current - p.DrawHeight || p.Y > Current + drawHeight || !p.IsPresent);
-
-            // Find index range of all items that should be on-screen
-            Trace.Assert(Items.Count == yPositions.Count);
-
-            int firstIndex = yPositions.BinarySearch(Current - DrawableCarouselItem.MAX_HEIGHT);
-            if (firstIndex < 0) firstIndex = ~firstIndex;
-            int lastIndex = yPositions.BinarySearch(Current + drawHeight);
-            if (lastIndex < 0) lastIndex = ~lastIndex;
-
-            int notVisibleCount = 0;
-
-            // Add those items within the previously found index range that should be displayed.
-            for (int i = firstIndex; i < lastIndex; ++i)
-            {
-                DrawableCarouselItem item = Items[i];
-
-                if (!item.Item.Visible)
-                {
-                    if (!item.IsPresent)
-                        notVisibleCount++;
-                    continue;
-                }
-
-                float depth = i + (item is DrawableCarouselBeatmapSet ? -Items.Count : 0);
-
-                // Only add if we're not already part of the content.
-                if (!scrollableContent.Contains(item))
-                {
-                    // Makes sure headers are always _below_ items,
-                    // and depth flows downward.
-                    item.Depth = depth;
-
-                    switch (item.LoadState)
-                    {
-                        case LoadState.NotLoaded:
-                            LoadComponentAsync(item);
-                            break;
-                        case LoadState.Loading:
-                            break;
-                        default:
-                            scrollableContent.Add(item);
-                            break;
-                    }
-                }
-                else
-                {
-                    scrollableContent.ChangeChildDepth(item, depth);
-                }
-            }
-
-            // this is not actually useful right now, but once we have groups may well be.
-            if (notVisibleCount > 50)
-                itemsCache.Invalidate();
-
-            // Update externally controlled state of currently visible items
-            // (e.g. x-offset and opacity).
-            float halfHeight = drawHeight / 2;
-            foreach (DrawableCarouselItem p in scrollableContent.Children)
-                updateItem(p, halfHeight);
-        }
-
-        private CarouselBeatmapSet createCarouselSet(BeatmapSetInfo beatmapSet)
-        {
-            if (beatmapSet.Beatmaps.All(b => b.Hidden))
-                return null;
-
-            // todo: remove the need for this.
-            foreach (var b in beatmapSet.Beatmaps)
-            {
-                if (b.Metadata == null)
-                    b.Metadata = beatmapSet.Metadata;
-            }
-
-            var set = new CarouselBeatmapSet(beatmapSet);
-
-            foreach (var c in set.Beatmaps)
-            {
-                c.State.ValueChanged += v =>
-                {
-                    if (v == CarouselItemState.Selected)
-                    {
-                        selectedBeatmapSet = set;
-                        SelectionChanged?.Invoke(c.Beatmap);
-
-                        itemsCache.Invalidate();
-                        scrollPositionCache.Invalidate();
-                    }
-                };
-            }
-
-            return set;
-        }
-
-        /// <summary>
-        /// Computes the target Y positions for every item in the carousel.
-        /// </summary>
-        /// <returns>The Y position of the currently selected item.</returns>
-        private void updateItems()
-        {
-            Items = root.Drawables.ToList();
-
-            yPositions.Clear();
-
-            float currentY = DrawHeight / 2;
-            DrawableCarouselBeatmapSet lastSet = null;
-
-            scrollTarget = null;
-
-            foreach (DrawableCarouselItem d in Items)
-            {
-                if (d.IsPresent)
-                {
-                    switch (d)
-                    {
-                        case DrawableCarouselBeatmapSet set:
-                            lastSet = set;
-
-                            set.MoveToX(set.Item.State == CarouselItemState.Selected ? -100 : 0, 500, Easing.OutExpo);
-                            set.MoveToY(currentY, 750, Easing.OutExpo);
-                            break;
-                        case DrawableCarouselBeatmap beatmap:
-                            if (beatmap.Item.State.Value == CarouselItemState.Selected)
-                                scrollTarget = currentY + beatmap.DrawHeight / 2 - DrawHeight / 2;
-
-                            void performMove(float y, float? startY = null)
-                            {
-                                if (startY != null) beatmap.MoveTo(new Vector2(0, startY.Value));
-                                beatmap.MoveToX(beatmap.Item.State == CarouselItemState.Selected ? -50 : 0, 500, Easing.OutExpo);
-                                beatmap.MoveToY(y, 750, Easing.OutExpo);
-                            }
-
-                            Debug.Assert(lastSet != null);
-
-                            float? setY = null;
-                            if (!d.IsLoaded || beatmap.Alpha == 0) // can't use IsPresent due to DrawableCarouselItem override.
-                                // ReSharper disable once PossibleNullReferenceException (resharper broken?)
-                                setY = lastSet.Y + lastSet.DrawHeight + 5;
-
-                            if (d.IsLoaded)
-                                performMove(currentY, setY);
-                            else
-                            {
-                                float y = currentY;
-                                d.OnLoadComplete = _ => performMove(y, setY);
-                            }
-
-                            break;
-                    }
-                }
-
-                yPositions.Add(currentY);
-
-                if (d.Item.Visible)
-                    currentY += d.DrawHeight + 5;
-            }
-
-            currentY += DrawHeight / 2;
-            scrollableContent.Height = currentY;
-
-            if (initialLoadComplete && (selectedBeatmapSet == null || selectedBeatmap == null || selectedBeatmapSet.State.Value != CarouselItemState.Selected))
-            {
-                selectedBeatmapSet = null;
-                SelectionChanged?.Invoke(null);
-            }
-
-            itemsCache.Validate();
-        }
-
-        private void updateScrollPosition()
-        {
-            if (scrollTarget != null) ScrollTo(scrollTarget.Value);
-            scrollPositionCache.Validate();
-        }
-
-        /// <summary>
-        /// Computes the x-offset of currently visible items. Makes the carousel appear round.
-        /// </summary>
-        /// <param name="dist">
-        /// Vertical distance from the center of the carousel container
-        /// ranging from -1 to 1.
-        /// </param>
-        /// <param name="halfHeight">Half the height of the carousel container.</param>
-        private static float offsetX(float dist, float halfHeight)
-        {
-            // The radius of the circle the carousel moves on.
-            const float circle_radius = 3;
-            double discriminant = Math.Max(0, circle_radius * circle_radius - dist * dist);
-            float x = (circle_radius - (float)Math.Sqrt(discriminant)) * halfHeight;
-
-            return 125 + x;
-        }
-
-        /// <summary>
-        /// Update a item's x position and multiplicative alpha based on its y position and
-        /// the current scroll position.
-        /// </summary>
-        /// <param name="p">The item to be updated.</param>
-        /// <param name="halfHeight">Half the draw height of the carousel container.</param>
-        private void updateItem(DrawableCarouselItem p, float halfHeight)
-        {
-            var height = p.IsPresent ? p.DrawHeight : 0;
-
-            float itemDrawY = p.Position.Y - Current + height / 2;
-            float dist = Math.Abs(1f - itemDrawY / halfHeight);
-
-            // Setting the origin position serves as an additive position on top of potential
-            // local transformation we may want to apply (e.g. when a item gets selected, we
-            // may want to smoothly transform it leftwards.)
-            p.OriginPosition = new Vector2(-offsetX(dist, halfHeight), 0);
-
-            // We are applying a multiplicative alpha (which is internally done by nesting an
-            // additional container and setting that container's alpha) such that we can
-            // layer transformations on top, with a similar reasoning to the previous comment.
-            p.SetMultiplicativeAlpha(MathHelper.Clamp(1.75f - 1.5f * dist, 0, 1));
-        }
 
         private class CarouselRoot : CarouselGroupEagerSelect
         {
@@ -1287,5 +654,4 @@
             }
         }
     }
-}
->>>>>>> 632befb2
+}