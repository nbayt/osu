--- conflicted
+++ resolved
@@ -1,144 +1,141 @@
-﻿// Copyright (c) 2007-2017 ppy Pty Ltd <contact@ppy.sh>.
-// Licensed under the MIT Licence - https://raw.githubusercontent.com/ppy/osu/master/LICENCE
-
-using System.Collections.Generic;
-using System.Linq;
-using Newtonsoft.Json;
-using osu.Game.Beatmaps;
-using osu.Game.Rulesets;
-using System;
-
-namespace osu.Game.Online.API.Requests
-{
-    public class GetBeatmapSetsResponse : BeatmapMetadata // todo: this is a bit wrong...
-    {
-        [JsonProperty(@"covers")]
-        private BeatmapSetOnlineCovers covers { get; set; }
-
-        [JsonProperty(@"preview_url")]
-        private string preview { get; set; }
-
-        [JsonProperty(@"play_count")]
-        private int playCount { get; set; }
-
-        [JsonProperty(@"favourite_count")]
-        private int favouriteCount { get; set; }
-
-        [JsonProperty(@"bpm")]
-        private double bpm { get; set; }
-
-        [JsonProperty(@"video")]
-        private bool hasVideo { get; set; }
-
-        [JsonProperty(@"submitted_date")]
-        private DateTimeOffset submitted { get; set; }
-
-        [JsonProperty(@"ranked_date")]
-        private DateTimeOffset ranked { get; set; }
-
-        [JsonProperty(@"last_updated")]
-        private DateTimeOffset lastUpdated { get; set; }
-
-        [JsonProperty(@"user_id")]
-        private long creatorId {
-            set { Author.Id = value; }
-        }
-
-        [JsonProperty(@"beatmaps")]
-        private IEnumerable<GetBeatmapSetsBeatmapResponse> beatmaps { get; set; }
-
-        public BeatmapSetInfo ToBeatmapSet(RulesetStore rulesets)
-        {
-            return new BeatmapSetInfo
-            {
-                OnlineBeatmapSetID = OnlineBeatmapSetID,
-                Metadata = this,
-                OnlineInfo = new BeatmapSetOnlineInfo
-                {
-                    Covers = covers,
-                    Preview = preview,
-                    PlayCount = playCount,
-                    FavouriteCount = favouriteCount,
-                    BPM = bpm,
-                    HasVideo = hasVideo,
-                    Submitted = submitted,
-                    Ranked = ranked,
-                    LastUpdated = lastUpdated,
-                },
-                Beatmaps = beatmaps.Select(b => b.ToBeatmap(rulesets)).ToList(),
-            };
-        }
-
-        private class GetBeatmapSetsBeatmapResponse : BeatmapMetadata
-        {
-            [JsonProperty(@"id")]
-            private int onlineBeatmapID { get; set; }
-
-            [JsonProperty(@"playcount")]
-            private int playCount { get; set; }
-
-            [JsonProperty(@"passcount")]
-            private int passCount { get; set; }
-
-            [JsonProperty(@"mode_int")]
-            private int ruleset { get; set; }
-
-            [JsonProperty(@"difficulty_rating")]
-            private double starDifficulty { get; set; }
-
-            [JsonProperty(@"drain")]
-            private float drainRate { get; set; }
-
-            [JsonProperty(@"cs")]
-            private float circleSize { get; set; }
-
-            [JsonProperty(@"ar")]
-            private float approachRate { get; set; }
-
-            [JsonProperty(@"accuracy")]
-            private float overallDifficulty { get; set; }
-
-            [JsonProperty(@"total_length")]
-            private double length { get; set; }
-
-            [JsonProperty(@"count_circles")]
-            private int circleCount { get; set; }
-
-            [JsonProperty(@"count_sliders")]
-            private int sliderCount { get; set; }
-
-            [JsonProperty(@"version")]
-            private string version { get; set; }
-
-            public BeatmapInfo ToBeatmap(RulesetStore rulesets)
-            {
-                return new BeatmapInfo
-                {
-                    Metadata = this,
-                    Ruleset = rulesets.GetRuleset(ruleset),
-                    StarDifficulty = starDifficulty,
-<<<<<<< HEAD
-                    OnlineBeatmapID = onlineBeatmapID,
-=======
-                    Version = version,
-                    BaseDifficulty = new BeatmapDifficulty
-                    {
-                        DrainRate = drainRate,
-                        CircleSize = circleSize,
-                        ApproachRate = approachRate,
-                        OverallDifficulty = overallDifficulty,
-                    },
->>>>>>> 1fea47a6
-                    OnlineInfo = new BeatmapOnlineInfo
-                    {
-                        PlayCount = playCount,
-                        PassCount = passCount,
-                        Length = length,
-                        CircleCount = circleCount,
-                        SliderCount = sliderCount,
-                    },
-                };
-            }
-        }
-    }
-}
+﻿// Copyright (c) 2007-2017 ppy Pty Ltd <contact@ppy.sh>.
+// Licensed under the MIT Licence - https://raw.githubusercontent.com/ppy/osu/master/LICENCE
+
+using System.Collections.Generic;
+using System.Linq;
+using Newtonsoft.Json;
+using osu.Game.Beatmaps;
+using osu.Game.Rulesets;
+using System;
+
+namespace osu.Game.Online.API.Requests
+{
+    public class GetBeatmapSetsResponse : BeatmapMetadata // todo: this is a bit wrong...
+    {
+        [JsonProperty(@"covers")]
+        private BeatmapSetOnlineCovers covers { get; set; }
+
+        [JsonProperty(@"preview_url")]
+        private string preview { get; set; }
+
+        [JsonProperty(@"play_count")]
+        private int playCount { get; set; }
+
+        [JsonProperty(@"favourite_count")]
+        private int favouriteCount { get; set; }
+
+        [JsonProperty(@"bpm")]
+        private double bpm { get; set; }
+
+        [JsonProperty(@"video")]
+        private bool hasVideo { get; set; }
+
+        [JsonProperty(@"submitted_date")]
+        private DateTimeOffset submitted { get; set; }
+
+        [JsonProperty(@"ranked_date")]
+        private DateTimeOffset ranked { get; set; }
+
+        [JsonProperty(@"last_updated")]
+        private DateTimeOffset lastUpdated { get; set; }
+
+        [JsonProperty(@"user_id")]
+        private long creatorId {
+            set { Author.Id = value; }
+        }
+
+        [JsonProperty(@"beatmaps")]
+        private IEnumerable<GetBeatmapSetsBeatmapResponse> beatmaps { get; set; }
+
+        public BeatmapSetInfo ToBeatmapSet(RulesetStore rulesets)
+        {
+            return new BeatmapSetInfo
+            {
+                OnlineBeatmapSetID = OnlineBeatmapSetID,
+                Metadata = this,
+                OnlineInfo = new BeatmapSetOnlineInfo
+                {
+                    Covers = covers,
+                    Preview = preview,
+                    PlayCount = playCount,
+                    FavouriteCount = favouriteCount,
+                    BPM = bpm,
+                    HasVideo = hasVideo,
+                    Submitted = submitted,
+                    Ranked = ranked,
+                    LastUpdated = lastUpdated,
+                },
+                Beatmaps = beatmaps.Select(b => b.ToBeatmap(rulesets)).ToList(),
+            };
+        }
+
+        private class GetBeatmapSetsBeatmapResponse : BeatmapMetadata
+        {
+            [JsonProperty(@"id")]
+            private int onlineBeatmapID { get; set; }
+
+            [JsonProperty(@"playcount")]
+            private int playCount { get; set; }
+
+            [JsonProperty(@"passcount")]
+            private int passCount { get; set; }
+
+            [JsonProperty(@"mode_int")]
+            private int ruleset { get; set; }
+
+            [JsonProperty(@"difficulty_rating")]
+            private double starDifficulty { get; set; }
+
+            [JsonProperty(@"drain")]
+            private float drainRate { get; set; }
+
+            [JsonProperty(@"cs")]
+            private float circleSize { get; set; }
+
+            [JsonProperty(@"ar")]
+            private float approachRate { get; set; }
+
+            [JsonProperty(@"accuracy")]
+            private float overallDifficulty { get; set; }
+
+            [JsonProperty(@"total_length")]
+            private double length { get; set; }
+
+            [JsonProperty(@"count_circles")]
+            private int circleCount { get; set; }
+
+            [JsonProperty(@"count_sliders")]
+            private int sliderCount { get; set; }
+
+            [JsonProperty(@"version")]
+            private string version { get; set; }
+
+            public BeatmapInfo ToBeatmap(RulesetStore rulesets)
+            {
+                return new BeatmapInfo
+                {
+                    Metadata = this,
+                    Ruleset = rulesets.GetRuleset(ruleset),
+                    StarDifficulty = starDifficulty,
+                    OnlineBeatmapID = onlineBeatmapID,
+                    Version = version,
+                    BaseDifficulty = new BeatmapDifficulty
+                    {
+                        DrainRate = drainRate,
+                        CircleSize = circleSize,
+                        ApproachRate = approachRate,
+                        OverallDifficulty = overallDifficulty,
+                    },
+                    OnlineInfo = new BeatmapOnlineInfo
+                    {
+                        PlayCount = playCount,
+                        PassCount = passCount,
+                        Length = length,
+                        CircleCount = circleCount,
+                        SliderCount = sliderCount,
+                    },
+                };
+            }
+        }
+    }
+}