<<<<<<< HEAD
﻿// Copyright (c) 2007-2018 ppy Pty Ltd <contact@ppy.sh>.
// Licensed under the MIT Licence - https://raw.githubusercontent.com/ppy/osu/master/LICENCE

using System;
using System.Collections.Generic;
using osu.Framework.Configuration;
using osu.Framework.Screens;
using osu.Game.Configuration;
using osu.Framework.Graphics;
using osu.Framework.Graphics.Containers;
using osu.Game.Overlays;
using osu.Framework.Logging;
using osu.Framework.Allocation;
using osu.Game.Overlays.Toolbar;
using osu.Game.Screens;
using osu.Game.Screens.Menu;
using OpenTK;
using System.Linq;
using System.Threading;
using System.Threading.Tasks;
using osu.Framework.Audio;
using osu.Framework.Input;
using osu.Framework.Input.Bindings;
using osu.Framework.Platform;
using osu.Framework.Threading;
using osu.Game.Graphics;
using osu.Game.Rulesets.Scoring;
using osu.Game.Overlays.Notifications;
using osu.Game.Rulesets;
using osu.Game.Screens.Play;
using osu.Game.Input.Bindings;
using osu.Game.Rulesets.Mods;
using osu.Game.Skinning;
using OpenTK.Graphics;
using osu.Game.Overlays.Volume;

namespace osu.Game
{
    public class OsuGame : OsuGameBase, IKeyBindingHandler<GlobalAction>
    {
        public Toolbar Toolbar;

        private ChatOverlay chat;

        private MusicController musicController;

        private NotificationOverlay notifications;

        private DialogOverlay dialogOverlay;

        private DirectOverlay direct;

        private SocialOverlay social;

        private UserProfileOverlay userProfile;

        private BeatmapSetOverlay beatmapSetOverlay;

        public virtual Storage GetStorageForStableInstall() => null;

        private Intro intro
        {
            get
            {
                Screen s = screenStack;
                while (s != null && !(s is Intro))
                    s = s.ChildScreen;
                return s as Intro;
            }
        }

        public float ToolbarOffset => Toolbar.Position.Y + Toolbar.DrawHeight;

        public readonly BindableBool ShowOverlays = new BindableBool();

        private OsuScreen screenStack;

        private VolumeOverlay volume;
        private OnScreenDisplay onscreenDisplay;

        private Bindable<int> configRuleset;
        public Bindable<RulesetInfo> Ruleset = new Bindable<RulesetInfo>();

        private Bindable<int> configSkin;

        private readonly string[] args;

        private SettingsOverlay settings;

        // todo: move this to SongSelect once Screen has the ability to unsuspend.
        public readonly Bindable<IEnumerable<Mod>> SelectedMods = new Bindable<IEnumerable<Mod>>(new List<Mod>());

        public OsuGame(string[] args = null)
        {
            this.args = args;
        }

        public void ToggleSettings() => settings.ToggleVisibility();

        public void ToggleDirect() => direct.ToggleVisibility();

        private DependencyContainer dependencies;

        protected override IReadOnlyDependencyContainer CreateLocalDependencies(IReadOnlyDependencyContainer parent) =>
            dependencies = new DependencyContainer(base.CreateLocalDependencies(parent));

        [BackgroundDependencyLoader]
        private void load(FrameworkConfigManager frameworkConfig)
        {
            this.frameworkConfig = frameworkConfig;

            ScoreStore.ScoreImported += score => Schedule(() => LoadScore(score));

            if (!Host.IsPrimaryInstance)
            {
                Logger.Log(@"osu! does not support multiple running instances.", LoggingTarget.Runtime, LogLevel.Error);
                Environment.Exit(0);
            }

            if (args?.Length > 0)
            {
                var paths = args.Where(a => !a.StartsWith(@"-"));

                Task.Run(() => Import(paths.ToArray()));
            }

            dependencies.CacheAs(this);

            // bind config int to database RulesetInfo
            configRuleset = LocalConfig.GetBindable<int>(OsuSetting.Ruleset);
            Ruleset.Value = RulesetStore.GetRuleset(configRuleset.Value) ?? RulesetStore.AvailableRulesets.First();
            Ruleset.ValueChanged += r => configRuleset.Value = r.ID ?? 0;

            // bind config int to database SkinInfo
            configSkin = LocalConfig.GetBindable<int>(OsuSetting.Skin);
            SkinManager.CurrentSkinInfo.ValueChanged += s => configSkin.Value = s.ID;
            configSkin.ValueChanged += id => SkinManager.CurrentSkinInfo.Value = SkinManager.Query(s => s.ID == id) ?? SkinInfo.Default;
            configSkin.TriggerChange();

            LocalConfig.BindWith(OsuSetting.VolumeInactive, inactiveVolumeAdjust);
        }

        private ScheduledDelegate scoreLoad;

        /// <summary>
        /// Open chat to a channel matching the provided name, if present.
        /// </summary>
        /// <param name="channelName">The name of the channel.</param>
        public void OpenChannel(string channelName) => chat.OpenChannel(chat.AvailableChannels.Find(c => c.Name == channelName));

        /// <summary>
        /// Show a beatmap set as an overlay.
        /// </summary>
        /// <param name="setId">The set to display.</param>
        public void ShowBeatmapSet(int setId) => beatmapSetOverlay.ShowBeatmapSet(setId);

        /// <summary>
        /// Show a user's profile as an overlay.
        /// </summary>
        /// <param name="userId">The user to display.</param>
        public void ShowUser(long userId) => userProfile.ShowUser(userId);

        /// <summary>
        /// Show a beatmap's set as an overlay, displaying the given beatmap.
        /// </summary>
        /// <param name="beatmapId">The beatmap to show.</param>
        public void ShowBeatmap(int beatmapId) => beatmapSetOverlay.ShowBeatmap(beatmapId);

        protected void LoadScore(Score s)
        {
            scoreLoad?.Cancel();

            var menu = intro.ChildScreen;

            if (menu == null)
            {
                scoreLoad = Schedule(() => LoadScore(s));
                return;
            }

            if (!menu.IsCurrentScreen)
            {
                menu.MakeCurrent();
                this.Delay(500).Schedule(() => LoadScore(s), out scoreLoad);
                return;
            }

            if (s.Beatmap == null)
            {
                notifications.Post(new SimpleNotification
                {
                    Text = @"Tried to load a score for a beatmap we don't have!",
                    Icon = FontAwesome.fa_life_saver,
                });
                return;
            }

            Beatmap.Value = BeatmapManager.GetWorkingBeatmap(s.Beatmap);

            menu.Push(new PlayerLoader(new ReplayPlayer(s.Replay)));
        }

        protected override void LoadComplete()
        {
            base.LoadComplete();

            // The next time this is updated is in UpdateAfterChildren, which occurs too late and results
            // in the cursor being shown for a few frames during the intro.
            // This prevents the cursor from showing until we have a screen with CursorVisible = true
            CursorOverrideContainer.CanShowCursor = currentScreen?.CursorVisible ?? false;

            // hook up notifications to components.
            SkinManager.PostNotification = n => notifications?.Post(n);
            BeatmapManager.PostNotification = n => notifications?.Post(n);

            BeatmapManager.GetStableStorage = GetStorageForStableInstall;

            AddRange(new Drawable[]
            {
                new VolumeControlReceptor
                {
                    RelativeSizeAxes = Axes.Both,
                    ActionRequested = action => volume.Adjust(action)
                },
                mainContent = new Container { RelativeSizeAxes = Axes.Both },
                overlayContent = new Container { RelativeSizeAxes = Axes.Both, Depth = float.MinValue },
            });

            loadComponentSingleFile(screenStack = new Loader(), d =>
            {
                screenStack.ModePushed += screenAdded;
                screenStack.Exited += screenRemoved;
                mainContent.Add(screenStack);
            });

            loadComponentSingleFile(Toolbar = new Toolbar
            {
                Depth = -5,
                OnHome = delegate
                {
                    hideAllOverlays();
                    intro?.ChildScreen?.MakeCurrent();
                },
            }, overlayContent.Add);

            loadComponentSingleFile(volume = new VolumeOverlay(), overlayContent.Add);
            loadComponentSingleFile(onscreenDisplay = new OnScreenDisplay(), Add);
            loadComponentSingleFile(new ScreenshotManager(), Add);

            //overlay elements
            loadComponentSingleFile(direct = new DirectOverlay { Depth = -1 }, mainContent.Add);
            loadComponentSingleFile(social = new SocialOverlay { Depth = -1 }, mainContent.Add);
            loadComponentSingleFile(chat = new ChatOverlay { Depth = -1 }, mainContent.Add);
            loadComponentSingleFile(settings = new MainSettings
            {
                GetToolbarHeight = () => ToolbarOffset,
                Depth = -1
            }, overlayContent.Add);
            loadComponentSingleFile(userProfile = new UserProfileOverlay { Depth = -2 }, mainContent.Add);
            loadComponentSingleFile(beatmapSetOverlay = new BeatmapSetOverlay { Depth = -3 }, mainContent.Add);
            loadComponentSingleFile(musicController = new MusicController
            {
                Depth = -4,
                Position = new Vector2(0, Toolbar.HEIGHT),
                Anchor = Anchor.TopRight,
                Origin = Anchor.TopRight,
            }, overlayContent.Add);

            loadComponentSingleFile(notifications = new NotificationOverlay
            {
                GetToolbarHeight = () => ToolbarOffset,
                Depth = -4,
                Anchor = Anchor.TopRight,
                Origin = Anchor.TopRight,
            }, overlayContent.Add);

            loadComponentSingleFile(dialogOverlay = new DialogOverlay
            {
                Depth = -6,
            }, overlayContent.Add);

            forwardLoggedErrorsToNotifications();

            dependencies.Cache(settings);
            dependencies.Cache(onscreenDisplay);
            dependencies.Cache(social);
            dependencies.Cache(direct);
            dependencies.Cache(chat);
            dependencies.Cache(userProfile);
            dependencies.Cache(musicController);
            dependencies.Cache(beatmapSetOverlay);
            dependencies.Cache(notifications);
            dependencies.Cache(dialogOverlay);

            // ensure only one of these overlays are open at once.
            var singleDisplayOverlays = new OverlayContainer[] { chat, social, direct };
            foreach (var overlay in singleDisplayOverlays)
            {
                overlay.StateChanged += state =>
                {
                    if (state == Visibility.Hidden) return;

                    foreach (var c in singleDisplayOverlays)
                    {
                        if (c == overlay) continue;
                        c.State = Visibility.Hidden;
                    }
                };
            }

            var singleDisplaySideOverlays = new OverlayContainer[] { settings, notifications };
            foreach (var overlay in singleDisplaySideOverlays)
            {
                overlay.StateChanged += state =>
                {
                    if (state == Visibility.Hidden) return;

                    foreach (var c in singleDisplaySideOverlays)
                    {
                        if (c == overlay) continue;
                        c.State = Visibility.Hidden;
                    }
                };
            }

            // eventually informational overlays should be displayed in a stack, but for now let's only allow one to stay open at a time.
            var informationalOverlays = new OverlayContainer[] { beatmapSetOverlay, userProfile };
            foreach (var overlay in informationalOverlays)
            {
                overlay.StateChanged += state =>
                {
                    if (state == Visibility.Hidden) return;

                    foreach (var c in informationalOverlays)
                    {
                        if (c == overlay) continue;
                        c.State = Visibility.Hidden;
                    }
                };
            }

            void updateScreenOffset()
            {
                float offset = 0;

                if (settings.State == Visibility.Visible)
                    offset += ToolbarButton.WIDTH / 2;
                if (notifications.State == Visibility.Visible)
                    offset -= ToolbarButton.WIDTH / 2;

                screenStack.MoveToX(offset, SettingsOverlay.TRANSITION_LENGTH, Easing.OutQuint);
            }

            settings.StateChanged += _ => updateScreenOffset();
            notifications.StateChanged += _ => updateScreenOffset();

            notifications.Enabled.BindTo(ShowOverlays);

            ShowOverlays.ValueChanged += show =>
            {
                //central game screen change logic.
                if (!show)
                {
                    hideAllOverlays();
                    musicController.State = Visibility.Hidden;
                    Toolbar.State = Visibility.Hidden;
                }
                else
                    Toolbar.State = Visibility.Visible;
            };
        }

        private void forwardLoggedErrorsToNotifications()
        {
            int recentErrorCount = 0;

            const double debounce = 5000;

            Logger.NewEntry += entry =>
            {
                if (entry.Level < LogLevel.Error || entry.Target == null) return;

                if (recentErrorCount < 2)
                {
                    notifications.Post(new SimpleNotification
                    {
                        Icon = FontAwesome.fa_bomb,
                        Text = (recentErrorCount == 0 ? entry.Message : "Subsequent errors occurred and have been logged.") + "\nClick to view log files.",
                        Activated = () =>
                        {
                            Host.Storage.GetStorageForDirectory("logs").OpenInNativeExplorer();
                            return true;
                        }
                    });
                }

                Interlocked.Increment(ref recentErrorCount);

                Scheduler.AddDelayed(() => Interlocked.Decrement(ref recentErrorCount), debounce);
            };
        }

        private Task asyncLoadStream;
        private int visibleOverlayCount;

        private void loadComponentSingleFile<T>(T d, Action<T> add)
            where T : Drawable
        {
            var focused = d as FocusedOverlayContainer;
            if (focused != null)
            {
                focused.StateChanged += s =>
                {
                    visibleOverlayCount += s == Visibility.Visible ? 1 : -1;
                    screenStack.FadeColour(visibleOverlayCount > 0 ? OsuColour.Gray(0.5f) : Color4.White, 500, Easing.OutQuint);
                };
            }

            // schedule is here to ensure that all component loads are done after LoadComplete is run (and thus all dependencies are cached).
            // with some better organisation of LoadComplete to do construction and dependency caching in one step, followed by calls to loadComponentSingleFile,
            // we could avoid the need for scheduling altogether.
            Schedule(() => { asyncLoadStream = asyncLoadStream?.ContinueWith(t => LoadComponentAsync(d, add).Wait()) ?? LoadComponentAsync(d, add); });
        }

        public bool OnPressed(GlobalAction action)
        {
            if (intro == null) return false;

            switch (action)
            {
                case GlobalAction.ToggleChat:
                    chat.ToggleVisibility();
                    return true;
                case GlobalAction.ToggleSocial:
                    social.ToggleVisibility();
                    return true;
                case GlobalAction.ResetInputSettings:
                    var sensitivity = frameworkConfig.GetBindable<double>(FrameworkSetting.CursorSensitivity);

                    sensitivity.Disabled = false;
                    sensitivity.Value = 1;
                    sensitivity.Disabled = true;

                    frameworkConfig.Set(FrameworkSetting.ActiveInputHandlers, string.Empty);
                    frameworkConfig.GetBindable<ConfineMouseMode>(FrameworkSetting.ConfineMouseMode).SetDefault();
                    return true;
                case GlobalAction.ToggleToolbar:
                    Toolbar.ToggleVisibility();
                    return true;
                case GlobalAction.ToggleSettings:
                    settings.ToggleVisibility();
                    return true;
                case GlobalAction.ToggleDirect:
                    direct.ToggleVisibility();
                    return true;
            }

            return false;
        }

        private readonly BindableDouble inactiveVolumeAdjust = new BindableDouble();

        protected override void OnDeactivated()
        {
            base.OnDeactivated();
            Audio.AddAdjustment(AdjustableProperty.Volume, inactiveVolumeAdjust);
        }

        protected override void OnActivated()
        {
            base.OnActivated();
            Audio.RemoveAdjustment(AdjustableProperty.Volume, inactiveVolumeAdjust);
        }

        public bool OnReleased(GlobalAction action) => false;

        private Container mainContent;

        private Container overlayContent;

        private OsuScreen currentScreen;
        private FrameworkConfigManager frameworkConfig;

        private void hideAllOverlays()
        {
            settings.State = Visibility.Hidden;
            chat.State = Visibility.Hidden;
            direct.State = Visibility.Hidden;
            social.State = Visibility.Hidden;
            userProfile.State = Visibility.Hidden;
            notifications.State = Visibility.Hidden;
        }

        protected override bool OnExiting()
        {
            if (screenStack.ChildScreen == null) return false;

            if (intro == null) return true;

            if (!intro.DidLoadMenu || intro.ChildScreen != null)
            {
                Scheduler.Add(intro.MakeCurrent);
                return true;
            }

            return base.OnExiting();
        }

        /// <summary>
        /// Use to programatically exit the game as if the user was triggering via alt-f4.
        /// Will keep persisting until an exit occurs (exit may be blocked multiple times).
        /// </summary>
        public void GracefullyExit()
        {
            if (!OnExiting())
                Exit();
            else
                Scheduler.AddDelayed(GracefullyExit, 2000);
        }

        protected override void UpdateAfterChildren()
        {
            base.UpdateAfterChildren();

            // we only want to apply these restrictions when we are inside a screen stack.
            // the use case for not applying is in visual/unit tests.
            bool applyRestrictions = !currentScreen?.AllowBeatmapRulesetChange ?? false;

            Ruleset.Disabled = applyRestrictions;
            Beatmap.Disabled = applyRestrictions;

            mainContent.Padding = new MarginPadding { Top = ToolbarOffset };

            CursorOverrideContainer.CanShowCursor = currentScreen?.CursorVisible ?? false;
        }

        private void screenAdded(Screen newScreen)
        {
            currentScreen = (OsuScreen)newScreen;

            newScreen.ModePushed += screenAdded;
            newScreen.Exited += screenRemoved;
        }

        private void screenRemoved(Screen newScreen)
        {
            currentScreen = (OsuScreen)newScreen;

            if (newScreen == null)
                Exit();
        }
    }
}
=======
﻿// Copyright (c) 2007-2018 ppy Pty Ltd <contact@ppy.sh>.
// Licensed under the MIT Licence - https://raw.githubusercontent.com/ppy/osu/master/LICENCE

using System;
using System.Collections.Generic;
using osu.Framework.Configuration;
using osu.Framework.Screens;
using osu.Game.Configuration;
using osu.Framework.Graphics;
using osu.Framework.Graphics.Containers;
using osu.Game.Overlays;
using osu.Framework.Logging;
using osu.Framework.Allocation;
using osu.Game.Overlays.Toolbar;
using osu.Game.Screens;
using osu.Game.Screens.Menu;
using OpenTK;
using System.Linq;
using System.Threading;
using System.Threading.Tasks;
using osu.Framework.Audio;
using osu.Framework.Input;
using osu.Framework.Input.Bindings;
using osu.Framework.Platform;
using osu.Framework.Threading;
using osu.Game.Graphics;
using osu.Game.Rulesets.Scoring;
using osu.Game.Overlays.Notifications;
using osu.Game.Rulesets;
using osu.Game.Screens.Play;
using osu.Game.Input.Bindings;
using osu.Game.Rulesets.Mods;
using osu.Game.Skinning;
using OpenTK.Graphics;
using osu.Game.Overlays.Volume;

namespace osu.Game
{
    /// <summary>
    /// The full osu! experience. Builds on top of <see cref="OsuGameBase"/> to add menus and binding logic
    /// for initial components that are generally retrieved via DI.
    /// </summary>
    public class OsuGame : OsuGameBase, IKeyBindingHandler<GlobalAction>
    {
        public Toolbar Toolbar;

        private ChatOverlay chat;

        private MusicController musicController;

        private NotificationOverlay notifications;

        private DialogOverlay dialogOverlay;

        private DirectOverlay direct;

        private SocialOverlay social;

        private UserProfileOverlay userProfile;

        private BeatmapSetOverlay beatmapSetOverlay;

        private ScreenshotManager screenshotManager;

        public virtual Storage GetStorageForStableInstall() => null;

        private Intro intro
        {
            get
            {
                Screen s = screenStack;
                while (s != null && !(s is Intro))
                    s = s.ChildScreen;
                return s as Intro;
            }
        }

        public float ToolbarOffset => Toolbar.Position.Y + Toolbar.DrawHeight;

        public readonly BindableBool ShowOverlays = new BindableBool();

        private OsuScreen screenStack;

        private VolumeOverlay volume;
        private OnScreenDisplay onscreenDisplay;

        private Bindable<int> configRuleset;
        public Bindable<RulesetInfo> Ruleset = new Bindable<RulesetInfo>();

        private Bindable<int> configSkin;

        private readonly string[] args;

        private SettingsOverlay settings;

        // todo: move this to SongSelect once Screen has the ability to unsuspend.
        public readonly Bindable<IEnumerable<Mod>> SelectedMods = new Bindable<IEnumerable<Mod>>(new List<Mod>());

        public OsuGame(string[] args = null)
        {
            this.args = args;
        }

        public void ToggleSettings() => settings.ToggleVisibility();

        public void ToggleDirect() => direct.ToggleVisibility();

        private DependencyContainer dependencies;

        protected override IReadOnlyDependencyContainer CreateLocalDependencies(IReadOnlyDependencyContainer parent) =>
            dependencies = new DependencyContainer(base.CreateLocalDependencies(parent));

        [BackgroundDependencyLoader]
        private void load(FrameworkConfigManager frameworkConfig)
        {
            this.frameworkConfig = frameworkConfig;

            ScoreStore.ScoreImported += score => Schedule(() => LoadScore(score));

            if (!Host.IsPrimaryInstance)
            {
                Logger.Log(@"osu! does not support multiple running instances.", LoggingTarget.Runtime, LogLevel.Error);
                Environment.Exit(0);
            }

            if (args?.Length > 0)
            {
                var paths = args.Where(a => !a.StartsWith(@"-"));

                Task.Run(() => Import(paths.ToArray()));
            }

            dependencies.CacheAs(this);

            // bind config int to database RulesetInfo
            configRuleset = LocalConfig.GetBindable<int>(OsuSetting.Ruleset);
            Ruleset.Value = RulesetStore.GetRuleset(configRuleset.Value) ?? RulesetStore.AvailableRulesets.First();
            Ruleset.ValueChanged += r => configRuleset.Value = r.ID ?? 0;

            // bind config int to database SkinInfo
            configSkin = LocalConfig.GetBindable<int>(OsuSetting.Skin);
            SkinManager.CurrentSkinInfo.ValueChanged += s => configSkin.Value = s.ID;
            configSkin.ValueChanged += id => SkinManager.CurrentSkinInfo.Value = SkinManager.Query(s => s.ID == id) ?? SkinInfo.Default;
            configSkin.TriggerChange();

            LocalConfig.BindWith(OsuSetting.VolumeInactive, inactiveVolumeAdjust);
        }

        private ScheduledDelegate scoreLoad;

        /// <summary>
        /// Open chat to a channel matching the provided name, if present.
        /// </summary>
        /// <param name="channelName">The name of the channel.</param>
        public void OpenChannel(string channelName) => chat.OpenChannel(chat.AvailableChannels.Find(c => c.Name == channelName));

        /// <summary>
        /// Show a beatmap set as an overlay.
        /// </summary>
        /// <param name="setId">The set to display.</param>
        public void ShowBeatmapSet(int setId) => beatmapSetOverlay.ShowBeatmapSet(setId);

        /// <summary>
        /// Show a user's profile as an overlay.
        /// </summary>
        /// <param name="userId">The user to display.</param>
        public void ShowUser(long userId) => userProfile.ShowUser(userId);

        protected void LoadScore(Score s)
        {
            scoreLoad?.Cancel();

            var menu = intro.ChildScreen;

            if (menu == null)
            {
                scoreLoad = Schedule(() => LoadScore(s));
                return;
            }

            if (!menu.IsCurrentScreen)
            {
                menu.MakeCurrent();
                this.Delay(500).Schedule(() => LoadScore(s), out scoreLoad);
                return;
            }

            if (s.Beatmap == null)
            {
                notifications.Post(new SimpleNotification
                {
                    Text = @"Tried to load a score for a beatmap we don't have!",
                    Icon = FontAwesome.fa_life_saver,
                });
                return;
            }

            Beatmap.Value = BeatmapManager.GetWorkingBeatmap(s.Beatmap);

            menu.Push(new PlayerLoader(new ReplayPlayer(s.Replay)));
        }

        protected override void LoadComplete()
        {
            // this needs to be cached before base.LoadComplete as it is used by CursorOverrideContainer.
            dependencies.Cache(screenshotManager = new ScreenshotManager());

            base.LoadComplete();

            // The next time this is updated is in UpdateAfterChildren, which occurs too late and results
            // in the cursor being shown for a few frames during the intro.
            // This prevents the cursor from showing until we have a screen with CursorVisible = true
            CursorOverrideContainer.CanShowCursor = currentScreen?.CursorVisible ?? false;

            // hook up notifications to components.
            SkinManager.PostNotification = n => notifications?.Post(n);
            BeatmapManager.PostNotification = n => notifications?.Post(n);

            BeatmapManager.GetStableStorage = GetStorageForStableInstall;

            AddRange(new Drawable[]
            {
                new VolumeControlReceptor
                {
                    RelativeSizeAxes = Axes.Both,
                    ActionRequested = action => volume.Adjust(action)
                },
                mainContent = new Container { RelativeSizeAxes = Axes.Both },
                overlayContent = new Container { RelativeSizeAxes = Axes.Both, Depth = float.MinValue },
            });

            loadComponentSingleFile(screenStack = new Loader(), d =>
            {
                screenStack.ModePushed += screenAdded;
                screenStack.Exited += screenRemoved;
                mainContent.Add(screenStack);
            });

            loadComponentSingleFile(Toolbar = new Toolbar
            {
                Depth = -5,
                OnHome = delegate
                {
                    hideAllOverlays();
                    intro?.ChildScreen?.MakeCurrent();
                },
            }, overlayContent.Add);

            loadComponentSingleFile(volume = new VolumeOverlay(), overlayContent.Add);
            loadComponentSingleFile(onscreenDisplay = new OnScreenDisplay(), Add);

            loadComponentSingleFile(screenshotManager, Add);

            //overlay elements
            loadComponentSingleFile(direct = new DirectOverlay { Depth = -1 }, mainContent.Add);
            loadComponentSingleFile(social = new SocialOverlay { Depth = -1 }, mainContent.Add);
            loadComponentSingleFile(chat = new ChatOverlay { Depth = -1 }, mainContent.Add);
            loadComponentSingleFile(settings = new MainSettings
            {
                GetToolbarHeight = () => ToolbarOffset,
                Depth = -1
            }, overlayContent.Add);
            loadComponentSingleFile(userProfile = new UserProfileOverlay { Depth = -2 }, mainContent.Add);
            loadComponentSingleFile(beatmapSetOverlay = new BeatmapSetOverlay { Depth = -3 }, mainContent.Add);
            loadComponentSingleFile(musicController = new MusicController
            {
                Depth = -4,
                Position = new Vector2(0, Toolbar.HEIGHT),
                Anchor = Anchor.TopRight,
                Origin = Anchor.TopRight,
            }, overlayContent.Add);

            loadComponentSingleFile(notifications = new NotificationOverlay
            {
                GetToolbarHeight = () => ToolbarOffset,
                Depth = -4,
                Anchor = Anchor.TopRight,
                Origin = Anchor.TopRight,
            }, overlayContent.Add);

            loadComponentSingleFile(dialogOverlay = new DialogOverlay
            {
                Depth = -6,
            }, overlayContent.Add);

            forwardLoggedErrorsToNotifications();

            dependencies.Cache(settings);
            dependencies.Cache(onscreenDisplay);
            dependencies.Cache(social);
            dependencies.Cache(direct);
            dependencies.Cache(chat);
            dependencies.Cache(userProfile);
            dependencies.Cache(musicController);
            dependencies.Cache(beatmapSetOverlay);
            dependencies.Cache(notifications);
            dependencies.Cache(dialogOverlay);

            // ensure only one of these overlays are open at once.
            var singleDisplayOverlays = new OverlayContainer[] { chat, social, direct };
            foreach (var overlay in singleDisplayOverlays)
            {
                overlay.StateChanged += state =>
                {
                    if (state == Visibility.Hidden) return;

                    foreach (var c in singleDisplayOverlays)
                    {
                        if (c == overlay) continue;
                        c.State = Visibility.Hidden;
                    }
                };
            }

            var singleDisplaySideOverlays = new OverlayContainer[] { settings, notifications };
            foreach (var overlay in singleDisplaySideOverlays)
            {
                overlay.StateChanged += state =>
                {
                    if (state == Visibility.Hidden) return;

                    foreach (var c in singleDisplaySideOverlays)
                    {
                        if (c == overlay) continue;
                        c.State = Visibility.Hidden;
                    }
                };
            }

            // eventually informational overlays should be displayed in a stack, but for now let's only allow one to stay open at a time.
            var informationalOverlays = new OverlayContainer[] { beatmapSetOverlay, userProfile };
            foreach (var overlay in informationalOverlays)
            {
                overlay.StateChanged += state =>
                {
                    if (state == Visibility.Hidden) return;

                    foreach (var c in informationalOverlays)
                    {
                        if (c == overlay) continue;
                        c.State = Visibility.Hidden;
                    }
                };
            }

            void updateScreenOffset()
            {
                float offset = 0;

                if (settings.State == Visibility.Visible)
                    offset += ToolbarButton.WIDTH / 2;
                if (notifications.State == Visibility.Visible)
                    offset -= ToolbarButton.WIDTH / 2;

                screenStack.MoveToX(offset, SettingsOverlay.TRANSITION_LENGTH, Easing.OutQuint);
            }

            settings.StateChanged += _ => updateScreenOffset();
            notifications.StateChanged += _ => updateScreenOffset();

            notifications.Enabled.BindTo(ShowOverlays);

            ShowOverlays.ValueChanged += show =>
            {
                //central game screen change logic.
                if (!show)
                {
                    hideAllOverlays();
                    musicController.State = Visibility.Hidden;
                    Toolbar.State = Visibility.Hidden;
                }
                else
                    Toolbar.State = Visibility.Visible;
            };
        }

        private void forwardLoggedErrorsToNotifications()
        {
            int recentErrorCount = 0;

            const double debounce = 5000;

            Logger.NewEntry += entry =>
            {
                if (entry.Level < LogLevel.Error || entry.Target == null) return;

                if (recentErrorCount < 2)
                {
                    notifications.Post(new SimpleNotification
                    {
                        Icon = FontAwesome.fa_bomb,
                        Text = (recentErrorCount == 0 ? entry.Message : "Subsequent errors occurred and have been logged.") + "\nClick to view log files.",
                        Activated = () =>
                        {
                            Host.Storage.GetStorageForDirectory("logs").OpenInNativeExplorer();
                            return true;
                        }
                    });
                }

                Interlocked.Increment(ref recentErrorCount);

                Scheduler.AddDelayed(() => Interlocked.Decrement(ref recentErrorCount), debounce);
            };
        }

        private Task asyncLoadStream;
        private int visibleOverlayCount;

        private void loadComponentSingleFile<T>(T d, Action<T> add)
            where T : Drawable
        {
            var focused = d as FocusedOverlayContainer;
            if (focused != null)
            {
                focused.StateChanged += s =>
                {
                    visibleOverlayCount += s == Visibility.Visible ? 1 : -1;
                    screenStack.FadeColour(visibleOverlayCount > 0 ? OsuColour.Gray(0.5f) : Color4.White, 500, Easing.OutQuint);
                };
            }

            // schedule is here to ensure that all component loads are done after LoadComplete is run (and thus all dependencies are cached).
            // with some better organisation of LoadComplete to do construction and dependency caching in one step, followed by calls to loadComponentSingleFile,
            // we could avoid the need for scheduling altogether.
            Schedule(() => { asyncLoadStream = asyncLoadStream?.ContinueWith(t => LoadComponentAsync(d, add).Wait()) ?? LoadComponentAsync(d, add); });
        }

        public bool OnPressed(GlobalAction action)
        {
            if (intro == null) return false;

            switch (action)
            {
                case GlobalAction.ToggleChat:
                    chat.ToggleVisibility();
                    return true;
                case GlobalAction.ToggleSocial:
                    social.ToggleVisibility();
                    return true;
                case GlobalAction.ResetInputSettings:
                    var sensitivity = frameworkConfig.GetBindable<double>(FrameworkSetting.CursorSensitivity);

                    sensitivity.Disabled = false;
                    sensitivity.Value = 1;
                    sensitivity.Disabled = true;

                    frameworkConfig.Set(FrameworkSetting.IgnoredInputHandlers, string.Empty);
                    frameworkConfig.GetBindable<ConfineMouseMode>(FrameworkSetting.ConfineMouseMode).SetDefault();
                    return true;
                case GlobalAction.ToggleToolbar:
                    Toolbar.ToggleVisibility();
                    return true;
                case GlobalAction.ToggleSettings:
                    settings.ToggleVisibility();
                    return true;
                case GlobalAction.ToggleDirect:
                    direct.ToggleVisibility();
                    return true;
            }

            return false;
        }

        private readonly BindableDouble inactiveVolumeAdjust = new BindableDouble();

        protected override void OnDeactivated()
        {
            base.OnDeactivated();
            Audio.AddAdjustment(AdjustableProperty.Volume, inactiveVolumeAdjust);
        }

        protected override void OnActivated()
        {
            base.OnActivated();
            Audio.RemoveAdjustment(AdjustableProperty.Volume, inactiveVolumeAdjust);
        }

        public bool OnReleased(GlobalAction action) => false;

        private Container mainContent;

        private Container overlayContent;

        private OsuScreen currentScreen;
        private FrameworkConfigManager frameworkConfig;

        private void hideAllOverlays()
        {
            settings.State = Visibility.Hidden;
            chat.State = Visibility.Hidden;
            direct.State = Visibility.Hidden;
            social.State = Visibility.Hidden;
            userProfile.State = Visibility.Hidden;
            notifications.State = Visibility.Hidden;
        }

        protected override bool OnExiting()
        {
            if (screenStack.ChildScreen == null) return false;

            if (intro == null) return true;

            if (!intro.DidLoadMenu || intro.ChildScreen != null)
            {
                Scheduler.Add(intro.MakeCurrent);
                return true;
            }

            return base.OnExiting();
        }

        /// <summary>
        /// Use to programatically exit the game as if the user was triggering via alt-f4.
        /// Will keep persisting until an exit occurs (exit may be blocked multiple times).
        /// </summary>
        public void GracefullyExit()
        {
            if (!OnExiting())
                Exit();
            else
                Scheduler.AddDelayed(GracefullyExit, 2000);
        }

        protected override void UpdateAfterChildren()
        {
            base.UpdateAfterChildren();

            // we only want to apply these restrictions when we are inside a screen stack.
            // the use case for not applying is in visual/unit tests.
            bool applyRestrictions = !currentScreen?.AllowBeatmapRulesetChange ?? false;

            Ruleset.Disabled = applyRestrictions;
            Beatmap.Disabled = applyRestrictions;

            mainContent.Padding = new MarginPadding { Top = ToolbarOffset };

            CursorOverrideContainer.CanShowCursor = currentScreen?.CursorVisible ?? false;
        }

        private void screenAdded(Screen newScreen)
        {
            currentScreen = (OsuScreen)newScreen;

            newScreen.ModePushed += screenAdded;
            newScreen.Exited += screenRemoved;
        }

        private void screenRemoved(Screen newScreen)
        {
            currentScreen = (OsuScreen)newScreen;

            if (newScreen == null)
                Exit();
        }
    }
}
>>>>>>> f678ce1b
<|MERGE_RESOLUTION|>--- conflicted
+++ resolved
@@ -1,4 +1,3 @@
-<<<<<<< HEAD
 ﻿// Copyright (c) 2007-2018 ppy Pty Ltd <contact@ppy.sh>.
 // Licensed under the MIT Licence - https://raw.githubusercontent.com/ppy/osu/master/LICENCE
 
@@ -37,560 +36,6 @@
 
 namespace osu.Game
 {
-    public class OsuGame : OsuGameBase, IKeyBindingHandler<GlobalAction>
-    {
-        public Toolbar Toolbar;
-
-        private ChatOverlay chat;
-
-        private MusicController musicController;
-
-        private NotificationOverlay notifications;
-
-        private DialogOverlay dialogOverlay;
-
-        private DirectOverlay direct;
-
-        private SocialOverlay social;
-
-        private UserProfileOverlay userProfile;
-
-        private BeatmapSetOverlay beatmapSetOverlay;
-
-        public virtual Storage GetStorageForStableInstall() => null;
-
-        private Intro intro
-        {
-            get
-            {
-                Screen s = screenStack;
-                while (s != null && !(s is Intro))
-                    s = s.ChildScreen;
-                return s as Intro;
-            }
-        }
-
-        public float ToolbarOffset => Toolbar.Position.Y + Toolbar.DrawHeight;
-
-        public readonly BindableBool ShowOverlays = new BindableBool();
-
-        private OsuScreen screenStack;
-
-        private VolumeOverlay volume;
-        private OnScreenDisplay onscreenDisplay;
-
-        private Bindable<int> configRuleset;
-        public Bindable<RulesetInfo> Ruleset = new Bindable<RulesetInfo>();
-
-        private Bindable<int> configSkin;
-
-        private readonly string[] args;
-
-        private SettingsOverlay settings;
-
-        // todo: move this to SongSelect once Screen has the ability to unsuspend.
-        public readonly Bindable<IEnumerable<Mod>> SelectedMods = new Bindable<IEnumerable<Mod>>(new List<Mod>());
-
-        public OsuGame(string[] args = null)
-        {
-            this.args = args;
-        }
-
-        public void ToggleSettings() => settings.ToggleVisibility();
-
-        public void ToggleDirect() => direct.ToggleVisibility();
-
-        private DependencyContainer dependencies;
-
-        protected override IReadOnlyDependencyContainer CreateLocalDependencies(IReadOnlyDependencyContainer parent) =>
-            dependencies = new DependencyContainer(base.CreateLocalDependencies(parent));
-
-        [BackgroundDependencyLoader]
-        private void load(FrameworkConfigManager frameworkConfig)
-        {
-            this.frameworkConfig = frameworkConfig;
-
-            ScoreStore.ScoreImported += score => Schedule(() => LoadScore(score));
-
-            if (!Host.IsPrimaryInstance)
-            {
-                Logger.Log(@"osu! does not support multiple running instances.", LoggingTarget.Runtime, LogLevel.Error);
-                Environment.Exit(0);
-            }
-
-            if (args?.Length > 0)
-            {
-                var paths = args.Where(a => !a.StartsWith(@"-"));
-
-                Task.Run(() => Import(paths.ToArray()));
-            }
-
-            dependencies.CacheAs(this);
-
-            // bind config int to database RulesetInfo
-            configRuleset = LocalConfig.GetBindable<int>(OsuSetting.Ruleset);
-            Ruleset.Value = RulesetStore.GetRuleset(configRuleset.Value) ?? RulesetStore.AvailableRulesets.First();
-            Ruleset.ValueChanged += r => configRuleset.Value = r.ID ?? 0;
-
-            // bind config int to database SkinInfo
-            configSkin = LocalConfig.GetBindable<int>(OsuSetting.Skin);
-            SkinManager.CurrentSkinInfo.ValueChanged += s => configSkin.Value = s.ID;
-            configSkin.ValueChanged += id => SkinManager.CurrentSkinInfo.Value = SkinManager.Query(s => s.ID == id) ?? SkinInfo.Default;
-            configSkin.TriggerChange();
-
-            LocalConfig.BindWith(OsuSetting.VolumeInactive, inactiveVolumeAdjust);
-        }
-
-        private ScheduledDelegate scoreLoad;
-
-        /// <summary>
-        /// Open chat to a channel matching the provided name, if present.
-        /// </summary>
-        /// <param name="channelName">The name of the channel.</param>
-        public void OpenChannel(string channelName) => chat.OpenChannel(chat.AvailableChannels.Find(c => c.Name == channelName));
-
-        /// <summary>
-        /// Show a beatmap set as an overlay.
-        /// </summary>
-        /// <param name="setId">The set to display.</param>
-        public void ShowBeatmapSet(int setId) => beatmapSetOverlay.ShowBeatmapSet(setId);
-
-        /// <summary>
-        /// Show a user's profile as an overlay.
-        /// </summary>
-        /// <param name="userId">The user to display.</param>
-        public void ShowUser(long userId) => userProfile.ShowUser(userId);
-
-        /// <summary>
-        /// Show a beatmap's set as an overlay, displaying the given beatmap.
-        /// </summary>
-        /// <param name="beatmapId">The beatmap to show.</param>
-        public void ShowBeatmap(int beatmapId) => beatmapSetOverlay.ShowBeatmap(beatmapId);
-
-        protected void LoadScore(Score s)
-        {
-            scoreLoad?.Cancel();
-
-            var menu = intro.ChildScreen;
-
-            if (menu == null)
-            {
-                scoreLoad = Schedule(() => LoadScore(s));
-                return;
-            }
-
-            if (!menu.IsCurrentScreen)
-            {
-                menu.MakeCurrent();
-                this.Delay(500).Schedule(() => LoadScore(s), out scoreLoad);
-                return;
-            }
-
-            if (s.Beatmap == null)
-            {
-                notifications.Post(new SimpleNotification
-                {
-                    Text = @"Tried to load a score for a beatmap we don't have!",
-                    Icon = FontAwesome.fa_life_saver,
-                });
-                return;
-            }
-
-            Beatmap.Value = BeatmapManager.GetWorkingBeatmap(s.Beatmap);
-
-            menu.Push(new PlayerLoader(new ReplayPlayer(s.Replay)));
-        }
-
-        protected override void LoadComplete()
-        {
-            base.LoadComplete();
-
-            // The next time this is updated is in UpdateAfterChildren, which occurs too late and results
-            // in the cursor being shown for a few frames during the intro.
-            // This prevents the cursor from showing until we have a screen with CursorVisible = true
-            CursorOverrideContainer.CanShowCursor = currentScreen?.CursorVisible ?? false;
-
-            // hook up notifications to components.
-            SkinManager.PostNotification = n => notifications?.Post(n);
-            BeatmapManager.PostNotification = n => notifications?.Post(n);
-
-            BeatmapManager.GetStableStorage = GetStorageForStableInstall;
-
-            AddRange(new Drawable[]
-            {
-                new VolumeControlReceptor
-                {
-                    RelativeSizeAxes = Axes.Both,
-                    ActionRequested = action => volume.Adjust(action)
-                },
-                mainContent = new Container { RelativeSizeAxes = Axes.Both },
-                overlayContent = new Container { RelativeSizeAxes = Axes.Both, Depth = float.MinValue },
-            });
-
-            loadComponentSingleFile(screenStack = new Loader(), d =>
-            {
-                screenStack.ModePushed += screenAdded;
-                screenStack.Exited += screenRemoved;
-                mainContent.Add(screenStack);
-            });
-
-            loadComponentSingleFile(Toolbar = new Toolbar
-            {
-                Depth = -5,
-                OnHome = delegate
-                {
-                    hideAllOverlays();
-                    intro?.ChildScreen?.MakeCurrent();
-                },
-            }, overlayContent.Add);
-
-            loadComponentSingleFile(volume = new VolumeOverlay(), overlayContent.Add);
-            loadComponentSingleFile(onscreenDisplay = new OnScreenDisplay(), Add);
-            loadComponentSingleFile(new ScreenshotManager(), Add);
-
-            //overlay elements
-            loadComponentSingleFile(direct = new DirectOverlay { Depth = -1 }, mainContent.Add);
-            loadComponentSingleFile(social = new SocialOverlay { Depth = -1 }, mainContent.Add);
-            loadComponentSingleFile(chat = new ChatOverlay { Depth = -1 }, mainContent.Add);
-            loadComponentSingleFile(settings = new MainSettings
-            {
-                GetToolbarHeight = () => ToolbarOffset,
-                Depth = -1
-            }, overlayContent.Add);
-            loadComponentSingleFile(userProfile = new UserProfileOverlay { Depth = -2 }, mainContent.Add);
-            loadComponentSingleFile(beatmapSetOverlay = new BeatmapSetOverlay { Depth = -3 }, mainContent.Add);
-            loadComponentSingleFile(musicController = new MusicController
-            {
-                Depth = -4,
-                Position = new Vector2(0, Toolbar.HEIGHT),
-                Anchor = Anchor.TopRight,
-                Origin = Anchor.TopRight,
-            }, overlayContent.Add);
-
-            loadComponentSingleFile(notifications = new NotificationOverlay
-            {
-                GetToolbarHeight = () => ToolbarOffset,
-                Depth = -4,
-                Anchor = Anchor.TopRight,
-                Origin = Anchor.TopRight,
-            }, overlayContent.Add);
-
-            loadComponentSingleFile(dialogOverlay = new DialogOverlay
-            {
-                Depth = -6,
-            }, overlayContent.Add);
-
-            forwardLoggedErrorsToNotifications();
-
-            dependencies.Cache(settings);
-            dependencies.Cache(onscreenDisplay);
-            dependencies.Cache(social);
-            dependencies.Cache(direct);
-            dependencies.Cache(chat);
-            dependencies.Cache(userProfile);
-            dependencies.Cache(musicController);
-            dependencies.Cache(beatmapSetOverlay);
-            dependencies.Cache(notifications);
-            dependencies.Cache(dialogOverlay);
-
-            // ensure only one of these overlays are open at once.
-            var singleDisplayOverlays = new OverlayContainer[] { chat, social, direct };
-            foreach (var overlay in singleDisplayOverlays)
-            {
-                overlay.StateChanged += state =>
-                {
-                    if (state == Visibility.Hidden) return;
-
-                    foreach (var c in singleDisplayOverlays)
-                    {
-                        if (c == overlay) continue;
-                        c.State = Visibility.Hidden;
-                    }
-                };
-            }
-
-            var singleDisplaySideOverlays = new OverlayContainer[] { settings, notifications };
-            foreach (var overlay in singleDisplaySideOverlays)
-            {
-                overlay.StateChanged += state =>
-                {
-                    if (state == Visibility.Hidden) return;
-
-                    foreach (var c in singleDisplaySideOverlays)
-                    {
-                        if (c == overlay) continue;
-                        c.State = Visibility.Hidden;
-                    }
-                };
-            }
-
-            // eventually informational overlays should be displayed in a stack, but for now let's only allow one to stay open at a time.
-            var informationalOverlays = new OverlayContainer[] { beatmapSetOverlay, userProfile };
-            foreach (var overlay in informationalOverlays)
-            {
-                overlay.StateChanged += state =>
-                {
-                    if (state == Visibility.Hidden) return;
-
-                    foreach (var c in informationalOverlays)
-                    {
-                        if (c == overlay) continue;
-                        c.State = Visibility.Hidden;
-                    }
-                };
-            }
-
-            void updateScreenOffset()
-            {
-                float offset = 0;
-
-                if (settings.State == Visibility.Visible)
-                    offset += ToolbarButton.WIDTH / 2;
-                if (notifications.State == Visibility.Visible)
-                    offset -= ToolbarButton.WIDTH / 2;
-
-                screenStack.MoveToX(offset, SettingsOverlay.TRANSITION_LENGTH, Easing.OutQuint);
-            }
-
-            settings.StateChanged += _ => updateScreenOffset();
-            notifications.StateChanged += _ => updateScreenOffset();
-
-            notifications.Enabled.BindTo(ShowOverlays);
-
-            ShowOverlays.ValueChanged += show =>
-            {
-                //central game screen change logic.
-                if (!show)
-                {
-                    hideAllOverlays();
-                    musicController.State = Visibility.Hidden;
-                    Toolbar.State = Visibility.Hidden;
-                }
-                else
-                    Toolbar.State = Visibility.Visible;
-            };
-        }
-
-        private void forwardLoggedErrorsToNotifications()
-        {
-            int recentErrorCount = 0;
-
-            const double debounce = 5000;
-
-            Logger.NewEntry += entry =>
-            {
-                if (entry.Level < LogLevel.Error || entry.Target == null) return;
-
-                if (recentErrorCount < 2)
-                {
-                    notifications.Post(new SimpleNotification
-                    {
-                        Icon = FontAwesome.fa_bomb,
-                        Text = (recentErrorCount == 0 ? entry.Message : "Subsequent errors occurred and have been logged.") + "\nClick to view log files.",
-                        Activated = () =>
-                        {
-                            Host.Storage.GetStorageForDirectory("logs").OpenInNativeExplorer();
-                            return true;
-                        }
-                    });
-                }
-
-                Interlocked.Increment(ref recentErrorCount);
-
-                Scheduler.AddDelayed(() => Interlocked.Decrement(ref recentErrorCount), debounce);
-            };
-        }
-
-        private Task asyncLoadStream;
-        private int visibleOverlayCount;
-
-        private void loadComponentSingleFile<T>(T d, Action<T> add)
-            where T : Drawable
-        {
-            var focused = d as FocusedOverlayContainer;
-            if (focused != null)
-            {
-                focused.StateChanged += s =>
-                {
-                    visibleOverlayCount += s == Visibility.Visible ? 1 : -1;
-                    screenStack.FadeColour(visibleOverlayCount > 0 ? OsuColour.Gray(0.5f) : Color4.White, 500, Easing.OutQuint);
-                };
-            }
-
-            // schedule is here to ensure that all component loads are done after LoadComplete is run (and thus all dependencies are cached).
-            // with some better organisation of LoadComplete to do construction and dependency caching in one step, followed by calls to loadComponentSingleFile,
-            // we could avoid the need for scheduling altogether.
-            Schedule(() => { asyncLoadStream = asyncLoadStream?.ContinueWith(t => LoadComponentAsync(d, add).Wait()) ?? LoadComponentAsync(d, add); });
-        }
-
-        public bool OnPressed(GlobalAction action)
-        {
-            if (intro == null) return false;
-
-            switch (action)
-            {
-                case GlobalAction.ToggleChat:
-                    chat.ToggleVisibility();
-                    return true;
-                case GlobalAction.ToggleSocial:
-                    social.ToggleVisibility();
-                    return true;
-                case GlobalAction.ResetInputSettings:
-                    var sensitivity = frameworkConfig.GetBindable<double>(FrameworkSetting.CursorSensitivity);
-
-                    sensitivity.Disabled = false;
-                    sensitivity.Value = 1;
-                    sensitivity.Disabled = true;
-
-                    frameworkConfig.Set(FrameworkSetting.ActiveInputHandlers, string.Empty);
-                    frameworkConfig.GetBindable<ConfineMouseMode>(FrameworkSetting.ConfineMouseMode).SetDefault();
-                    return true;
-                case GlobalAction.ToggleToolbar:
-                    Toolbar.ToggleVisibility();
-                    return true;
-                case GlobalAction.ToggleSettings:
-                    settings.ToggleVisibility();
-                    return true;
-                case GlobalAction.ToggleDirect:
-                    direct.ToggleVisibility();
-                    return true;
-            }
-
-            return false;
-        }
-
-        private readonly BindableDouble inactiveVolumeAdjust = new BindableDouble();
-
-        protected override void OnDeactivated()
-        {
-            base.OnDeactivated();
-            Audio.AddAdjustment(AdjustableProperty.Volume, inactiveVolumeAdjust);
-        }
-
-        protected override void OnActivated()
-        {
-            base.OnActivated();
-            Audio.RemoveAdjustment(AdjustableProperty.Volume, inactiveVolumeAdjust);
-        }
-
-        public bool OnReleased(GlobalAction action) => false;
-
-        private Container mainContent;
-
-        private Container overlayContent;
-
-        private OsuScreen currentScreen;
-        private FrameworkConfigManager frameworkConfig;
-
-        private void hideAllOverlays()
-        {
-            settings.State = Visibility.Hidden;
-            chat.State = Visibility.Hidden;
-            direct.State = Visibility.Hidden;
-            social.State = Visibility.Hidden;
-            userProfile.State = Visibility.Hidden;
-            notifications.State = Visibility.Hidden;
-        }
-
-        protected override bool OnExiting()
-        {
-            if (screenStack.ChildScreen == null) return false;
-
-            if (intro == null) return true;
-
-            if (!intro.DidLoadMenu || intro.ChildScreen != null)
-            {
-                Scheduler.Add(intro.MakeCurrent);
-                return true;
-            }
-
-            return base.OnExiting();
-        }
-
-        /// <summary>
-        /// Use to programatically exit the game as if the user was triggering via alt-f4.
-        /// Will keep persisting until an exit occurs (exit may be blocked multiple times).
-        /// </summary>
-        public void GracefullyExit()
-        {
-            if (!OnExiting())
-                Exit();
-            else
-                Scheduler.AddDelayed(GracefullyExit, 2000);
-        }
-
-        protected override void UpdateAfterChildren()
-        {
-            base.UpdateAfterChildren();
-
-            // we only want to apply these restrictions when we are inside a screen stack.
-            // the use case for not applying is in visual/unit tests.
-            bool applyRestrictions = !currentScreen?.AllowBeatmapRulesetChange ?? false;
-
-            Ruleset.Disabled = applyRestrictions;
-            Beatmap.Disabled = applyRestrictions;
-
-            mainContent.Padding = new MarginPadding { Top = ToolbarOffset };
-
-            CursorOverrideContainer.CanShowCursor = currentScreen?.CursorVisible ?? false;
-        }
-
-        private void screenAdded(Screen newScreen)
-        {
-            currentScreen = (OsuScreen)newScreen;
-
-            newScreen.ModePushed += screenAdded;
-            newScreen.Exited += screenRemoved;
-        }
-
-        private void screenRemoved(Screen newScreen)
-        {
-            currentScreen = (OsuScreen)newScreen;
-
-            if (newScreen == null)
-                Exit();
-        }
-    }
-}
-=======
-﻿// Copyright (c) 2007-2018 ppy Pty Ltd <contact@ppy.sh>.
-// Licensed under the MIT Licence - https://raw.githubusercontent.com/ppy/osu/master/LICENCE
-
-using System;
-using System.Collections.Generic;
-using osu.Framework.Configuration;
-using osu.Framework.Screens;
-using osu.Game.Configuration;
-using osu.Framework.Graphics;
-using osu.Framework.Graphics.Containers;
-using osu.Game.Overlays;
-using osu.Framework.Logging;
-using osu.Framework.Allocation;
-using osu.Game.Overlays.Toolbar;
-using osu.Game.Screens;
-using osu.Game.Screens.Menu;
-using OpenTK;
-using System.Linq;
-using System.Threading;
-using System.Threading.Tasks;
-using osu.Framework.Audio;
-using osu.Framework.Input;
-using osu.Framework.Input.Bindings;
-using osu.Framework.Platform;
-using osu.Framework.Threading;
-using osu.Game.Graphics;
-using osu.Game.Rulesets.Scoring;
-using osu.Game.Overlays.Notifications;
-using osu.Game.Rulesets;
-using osu.Game.Screens.Play;
-using osu.Game.Input.Bindings;
-using osu.Game.Rulesets.Mods;
-using osu.Game.Skinning;
-using OpenTK.Graphics;
-using osu.Game.Overlays.Volume;
-
-namespace osu.Game
-{
     /// <summary>
     /// The full osu! experience. Builds on top of <see cref="OsuGameBase"/> to add menus and binding logic
     /// for initial components that are generally retrieved via DI.
@@ -720,6 +165,12 @@
         /// </summary>
         /// <param name="userId">The user to display.</param>
         public void ShowUser(long userId) => userProfile.ShowUser(userId);
+
+        /// <summary>
+        /// Show a beatmap's set as an overlay, displaying the given beatmap.
+        /// </summary>
+        /// <param name="beatmapId">The beatmap to show.</param>
+        public void ShowBeatmap(int beatmapId) => beatmapSetOverlay.ShowBeatmap(beatmapId);
 
         protected void LoadScore(Score s)
         {
@@ -1109,5 +560,4 @@
                 Exit();
         }
     }
-}
->>>>>>> f678ce1b
+}