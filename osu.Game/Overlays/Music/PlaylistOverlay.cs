﻿// Copyright (c) 2007-2018 ppy Pty Ltd <contact@ppy.sh>.
// Licensed under the MIT Licence - https://raw.githubusercontent.com/ppy/osu/master/LICENCE

using System;
using System.Linq;
using osu.Framework.Allocation;
using osu.Framework.Extensions.Color4Extensions;
using osu.Framework.Graphics;
using osu.Framework.Graphics.Containers;
using osu.Framework.Graphics.Shapes;
using osu.Game.Beatmaps;
using osu.Game.Graphics;
using OpenTK;
using OpenTK.Graphics;

namespace osu.Game.Overlays.Music
{
    public class PlaylistOverlay : OverlayContainer
    {
        private const float transition_duration = 600;
        private const float playlist_height = 510;

        /// <summary>
        /// Invoked when the order of an item in the list has changed.
        /// The second parameter indicates the new index of the item.
        /// </summary>
        public Action<BeatmapSetInfo, int> OrderChanged;

        private GameBeatmap beatmap;
        private BeatmapManager beatmaps;

        private FilterControl filter;
        private PlaylistList list;

        [BackgroundDependencyLoader]
        private void load(OsuColour colours, GameBeatmap beatmap, BeatmapManager beatmaps)
        {
            this.beatmap = beatmap.GetBoundCopy();
            this.beatmaps = beatmaps;

            Children = new Drawable[]
            {
                new Container
                {
                    RelativeSizeAxes = Axes.Both,
                    CornerRadius = 5,
                    Masking = true,
                    EdgeEffect = new EdgeEffectParameters
                    {
                        Type = EdgeEffectType.Shadow,
                        Colour = Color4.Black.Opacity(40),
                        Radius = 5,
                    },
                    Children = new Drawable[]
                    {
                        new Box
                        {
                            Colour = colours.Gray3,
                            RelativeSizeAxes = Axes.Both,
                        },
                        list = new PlaylistList
                        {
                            RelativeSizeAxes = Axes.Both,
                            Padding = new MarginPadding { Top = 95, Bottom = 10, Right = 10 },
                            Selected = itemSelected,
                            OrderChanged = (s, i) => OrderChanged?.Invoke(s, i)
                        },
                        filter = new FilterControl
                        {
                            RelativeSizeAxes = Axes.X,
                            AutoSizeAxes = Axes.Y,
                            ExitRequested = () => State = Visibility.Hidden,
                            FilterChanged = search => list.Filter(search),
                            Padding = new MarginPadding(10),
                        },
                    },
                },
            };

            filter.Search.OnCommit = (sender, newText) =>
            {
<<<<<<< HEAD
                BeatmapInfo toSelect = list.FirstVisibleSet?.Beatmaps?.FirstOrDefault();
                if (toSelect != null)
                    beatmap.Value = beatmaps.GetWorkingBeatmap(toSelect);
=======
                BeatmapInfo beatmap = list.FirstVisibleSet?.Beatmaps?.FirstOrDefault();
                if (beatmap != null)
                {
                    beatmapBacking.Value = beatmaps.GetWorkingBeatmap(beatmap);
                    beatmapBacking.Value.Track.Restart();
                }
>>>>>>> ce8a6cfc
            };
        }

        protected override void PopIn()
        {
            filter.Search.HoldFocus = true;
            Schedule(() => GetContainingInputManager().ChangeFocus(filter.Search));

            this.ResizeTo(new Vector2(1, playlist_height), transition_duration, Easing.OutQuint);
            this.FadeIn(transition_duration, Easing.OutQuint);
        }

        protected override void PopOut()
        {
            filter.Search.HoldFocus = false;

            this.ResizeTo(new Vector2(1, 0), transition_duration, Easing.OutQuint);
            this.FadeOut(transition_duration);
        }

        private void itemSelected(BeatmapSetInfo set)
        {
            if (set.ID == (beatmap.Value?.BeatmapSetInfo?.ID ?? -1))
            {
                beatmap.Value?.Track?.Seek(0);
                return;
            }

<<<<<<< HEAD
            beatmap.Value = beatmaps.GetWorkingBeatmap(set.Beatmaps.First());
=======
            beatmapBacking.Value = beatmaps.GetWorkingBeatmap(set.Beatmaps.First());
            beatmapBacking.Value.Track.Restart();
>>>>>>> ce8a6cfc
        }
    }

    //todo: placeholder
    public enum PlaylistCollection
    {
        All
    }
}<|MERGE_RESOLUTION|>--- conflicted
+++ resolved
@@ -79,18 +79,12 @@
 
             filter.Search.OnCommit = (sender, newText) =>
             {
-<<<<<<< HEAD
                 BeatmapInfo toSelect = list.FirstVisibleSet?.Beatmaps?.FirstOrDefault();
                 if (toSelect != null)
+                {
                     beatmap.Value = beatmaps.GetWorkingBeatmap(toSelect);
-=======
-                BeatmapInfo beatmap = list.FirstVisibleSet?.Beatmaps?.FirstOrDefault();
-                if (beatmap != null)
-                {
-                    beatmapBacking.Value = beatmaps.GetWorkingBeatmap(beatmap);
-                    beatmapBacking.Value.Track.Restart();
+                    beatmap.Value.Track.Restart();
                 }
->>>>>>> ce8a6cfc
             };
         }
 
@@ -119,12 +113,8 @@
                 return;
             }
 
-<<<<<<< HEAD
             beatmap.Value = beatmaps.GetWorkingBeatmap(set.Beatmaps.First());
-=======
-            beatmapBacking.Value = beatmaps.GetWorkingBeatmap(set.Beatmaps.First());
-            beatmapBacking.Value.Track.Restart();
->>>>>>> ce8a6cfc
+            beatmap.Value.Track.Restart();
         }
     }
 
