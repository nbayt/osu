--- conflicted
+++ resolved
@@ -12,10 +12,7 @@
 
 namespace osu.Game.Rulesets.Taiko.Tests
 {
-<<<<<<< HEAD
-=======
     [TestFixture]
->>>>>>> 7da5a2fe
     public class TaikoBeatmapConversionTest : BeatmapConversionTest<ConvertValue>
     {
         protected override string ResourceAssembly => "osu.Game.Rulesets.Taiko";
