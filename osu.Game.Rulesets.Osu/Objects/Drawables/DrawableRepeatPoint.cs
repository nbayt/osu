﻿// Copyright (c) 2007-2018 ppy Pty Ltd <contact@ppy.sh>.
// Licensed under the MIT Licence - https://raw.githubusercontent.com/ppy/osu/master/LICENCE

using System;
using System.Linq;
using osu.Framework.Graphics;
using osu.Game.Rulesets.Objects.Drawables;
using OpenTK;
using osu.Game.Graphics;
using osu.Game.Rulesets.Osu.Judgements;
using osu.Game.Rulesets.Scoring;

namespace osu.Game.Rulesets.Osu.Objects.Drawables
{
    public class DrawableRepeatPoint : DrawableOsuHitObject, ITrackSnaking
    {
        private readonly RepeatPoint repeatPoint;
        private readonly DrawableSlider drawableSlider;

<<<<<<< HEAD
        /// <summary>
        /// Are we located in the last ControlPoint of our <see cref="DrawableSlider.CurrentCurve"/>
        /// </summary>
        private bool isRepeatAtEnd => repeatPoint.RepeatIndex % 2 == 0;

        public double FadeInTime;
        public double FadeOutTime;
=======
        private double animDuration;
>>>>>>> f78fbc32

        public DrawableRepeatPoint(RepeatPoint repeatPoint, DrawableSlider drawableSlider)
            : base(repeatPoint)
        {
            this.repeatPoint = repeatPoint;
            this.drawableSlider = drawableSlider;

            Size = new Vector2(45 * repeatPoint.Scale);

            Blending = BlendingMode.Additive;
            Origin = Anchor.Centre;

            Children = new Drawable[]
            {
                new SpriteIcon
                {
                    RelativeSizeAxes = Axes.Both,
                    Icon = FontAwesome.fa_chevron_right
                }
            };
        }

        protected override void CheckForJudgements(bool userTriggered, double timeOffset)
        {
            if (repeatPoint.StartTime <= Time.Current)
                AddJudgement(new OsuJudgement { Result = drawableSlider.Tracking ? HitResult.Great : HitResult.Miss });
        }

        protected override void UpdatePreemptState()
        {
            animDuration = Math.Min(150, repeatPoint.SpanDuration / 2);

            this.FadeIn(animDuration).ScaleTo(1.2f, animDuration / 2)
                .Then()
                .ScaleTo(1, animDuration / 2, Easing.Out);
        }

        protected override void UpdateCurrentState(ArmedState state)
        {
            switch (state)
            {
                case ArmedState.Idle:
                    this.Delay(HitObject.TimePreempt).FadeOut();
                    break;
                case ArmedState.Miss:
                    this.FadeOut(animDuration);
                    break;
                case ArmedState.Hit:
                    this.FadeOut(animDuration, Easing.OutQuint)
                        .ScaleTo(Scale * 1.5f, animDuration, Easing.OutQuint);
                    break;
            }
        }

        public void UpdateSnakingPosition(Vector2 start, Vector2 end)
        {
            Position = isRepeatAtEnd ? end : start;
            var curve = drawableSlider.CurrentCurve;
            if (curve.Count < 3 || curve.All(p => p == Position))
                return;
            var referencePoint = curve[isRepeatAtEnd ? curve.IndexOf(Position, curve.Count - 2) - 1 : curve[0] == curve[1] ? 2 : 1];
            Rotation = MathHelper.RadiansToDegrees((float)Math.Atan2(referencePoint.Y - Position.Y, referencePoint.X - Position.X));
        }
    }
}
<|MERGE_RESOLUTION|>--- conflicted
+++ resolved
@@ -1,95 +1,90 @@
-﻿// Copyright (c) 2007-2018 ppy Pty Ltd <contact@ppy.sh>.
-// Licensed under the MIT Licence - https://raw.githubusercontent.com/ppy/osu/master/LICENCE
-
-using System;
-using System.Linq;
-using osu.Framework.Graphics;
-using osu.Game.Rulesets.Objects.Drawables;
-using OpenTK;
-using osu.Game.Graphics;
-using osu.Game.Rulesets.Osu.Judgements;
-using osu.Game.Rulesets.Scoring;
-
-namespace osu.Game.Rulesets.Osu.Objects.Drawables
-{
-    public class DrawableRepeatPoint : DrawableOsuHitObject, ITrackSnaking
-    {
-        private readonly RepeatPoint repeatPoint;
-        private readonly DrawableSlider drawableSlider;
-
-<<<<<<< HEAD
-        /// <summary>
-        /// Are we located in the last ControlPoint of our <see cref="DrawableSlider.CurrentCurve"/>
-        /// </summary>
-        private bool isRepeatAtEnd => repeatPoint.RepeatIndex % 2 == 0;
-
-        public double FadeInTime;
-        public double FadeOutTime;
-=======
-        private double animDuration;
->>>>>>> f78fbc32
-
-        public DrawableRepeatPoint(RepeatPoint repeatPoint, DrawableSlider drawableSlider)
-            : base(repeatPoint)
-        {
-            this.repeatPoint = repeatPoint;
-            this.drawableSlider = drawableSlider;
-
-            Size = new Vector2(45 * repeatPoint.Scale);
-
-            Blending = BlendingMode.Additive;
-            Origin = Anchor.Centre;
-
-            Children = new Drawable[]
-            {
-                new SpriteIcon
-                {
-                    RelativeSizeAxes = Axes.Both,
-                    Icon = FontAwesome.fa_chevron_right
-                }
-            };
-        }
-
-        protected override void CheckForJudgements(bool userTriggered, double timeOffset)
-        {
-            if (repeatPoint.StartTime <= Time.Current)
-                AddJudgement(new OsuJudgement { Result = drawableSlider.Tracking ? HitResult.Great : HitResult.Miss });
-        }
-
-        protected override void UpdatePreemptState()
-        {
-            animDuration = Math.Min(150, repeatPoint.SpanDuration / 2);
-
-            this.FadeIn(animDuration).ScaleTo(1.2f, animDuration / 2)
-                .Then()
-                .ScaleTo(1, animDuration / 2, Easing.Out);
-        }
-
-        protected override void UpdateCurrentState(ArmedState state)
-        {
-            switch (state)
-            {
-                case ArmedState.Idle:
-                    this.Delay(HitObject.TimePreempt).FadeOut();
-                    break;
-                case ArmedState.Miss:
-                    this.FadeOut(animDuration);
-                    break;
-                case ArmedState.Hit:
-                    this.FadeOut(animDuration, Easing.OutQuint)
-                        .ScaleTo(Scale * 1.5f, animDuration, Easing.OutQuint);
-                    break;
-            }
-        }
-
-        public void UpdateSnakingPosition(Vector2 start, Vector2 end)
-        {
-            Position = isRepeatAtEnd ? end : start;
-            var curve = drawableSlider.CurrentCurve;
-            if (curve.Count < 3 || curve.All(p => p == Position))
-                return;
-            var referencePoint = curve[isRepeatAtEnd ? curve.IndexOf(Position, curve.Count - 2) - 1 : curve[0] == curve[1] ? 2 : 1];
-            Rotation = MathHelper.RadiansToDegrees((float)Math.Atan2(referencePoint.Y - Position.Y, referencePoint.X - Position.X));
-        }
-    }
-}
+﻿// Copyright (c) 2007-2018 ppy Pty Ltd <contact@ppy.sh>.
+// Licensed under the MIT Licence - https://raw.githubusercontent.com/ppy/osu/master/LICENCE
+
+using System;
+using System.Linq;
+using osu.Framework.Graphics;
+using osu.Game.Rulesets.Objects.Drawables;
+using OpenTK;
+using osu.Game.Graphics;
+using osu.Game.Rulesets.Osu.Judgements;
+using osu.Game.Rulesets.Scoring;
+
+namespace osu.Game.Rulesets.Osu.Objects.Drawables
+{
+    public class DrawableRepeatPoint : DrawableOsuHitObject, ITrackSnaking
+    {
+        private readonly RepeatPoint repeatPoint;
+        private readonly DrawableSlider drawableSlider;
+
+        /// <summary>
+        /// Are we located in the last ControlPoint of our <see cref="DrawableSlider.CurrentCurve"/>
+        /// </summary>
+        private bool isRepeatAtEnd => repeatPoint.RepeatIndex % 2 == 0;
+
+        private double animDuration;
+
+        public DrawableRepeatPoint(RepeatPoint repeatPoint, DrawableSlider drawableSlider)
+            : base(repeatPoint)
+        {
+            this.repeatPoint = repeatPoint;
+            this.drawableSlider = drawableSlider;
+
+            Size = new Vector2(45 * repeatPoint.Scale);
+
+            Blending = BlendingMode.Additive;
+            Origin = Anchor.Centre;
+
+            Children = new Drawable[]
+            {
+                new SpriteIcon
+                {
+                    RelativeSizeAxes = Axes.Both,
+                    Icon = FontAwesome.fa_chevron_right
+                }
+            };
+        }
+
+        protected override void CheckForJudgements(bool userTriggered, double timeOffset)
+        {
+            if (repeatPoint.StartTime <= Time.Current)
+                AddJudgement(new OsuJudgement { Result = drawableSlider.Tracking ? HitResult.Great : HitResult.Miss });
+        }
+
+        protected override void UpdatePreemptState()
+        {
+            animDuration = Math.Min(150, repeatPoint.SpanDuration / 2);
+
+            this.FadeIn(animDuration).ScaleTo(1.2f, animDuration / 2)
+                .Then()
+                .ScaleTo(1, animDuration / 2, Easing.Out);
+        }
+
+        protected override void UpdateCurrentState(ArmedState state)
+        {
+            switch (state)
+            {
+                case ArmedState.Idle:
+                    this.Delay(HitObject.TimePreempt).FadeOut();
+                    break;
+                case ArmedState.Miss:
+                    this.FadeOut(animDuration);
+                    break;
+                case ArmedState.Hit:
+                    this.FadeOut(animDuration, Easing.OutQuint)
+                        .ScaleTo(Scale * 1.5f, animDuration, Easing.OutQuint);
+                    break;
+            }
+        }
+
+        public void UpdateSnakingPosition(Vector2 start, Vector2 end)
+        {
+            Position = isRepeatAtEnd ? end : start;
+            var curve = drawableSlider.CurrentCurve;
+            if (curve.Count < 3 || curve.All(p => p == Position))
+                return;
+            var referencePoint = curve[isRepeatAtEnd ? curve.IndexOf(Position, curve.Count - 2) - 1 : curve[0] == curve[1] ? 2 : 1];
+            Rotation = MathHelper.RadiansToDegrees((float)Math.Atan2(referencePoint.Y - Position.Y, referencePoint.X - Position.X));
+        }
+    }
+}