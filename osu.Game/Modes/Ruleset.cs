--- conflicted
+++ resolved
@@ -1,67 +1,63 @@
-﻿// Copyright (c) 2007-2017 ppy Pty Ltd <contact@ppy.sh>.
-// Licensed under the MIT Licence - https://raw.githubusercontent.com/ppy/osu/master/LICENCE
-
-using osu.Game.Beatmaps;
-using osu.Game.Graphics;
-using osu.Game.Modes.Objects;
-using osu.Game.Modes.UI;
-using osu.Game.Screens.Play;
-using System;
-using System.Collections.Concurrent;
-using System.Collections.Generic;
-
-namespace osu.Game.Modes
-{
-    public class BeatmapStatistic
-    {
-        public FontAwesome Icon;
-        public string Content;
-        public string Name;
-    }
-
-    public abstract class Ruleset
-    {
-        public abstract KeyCounter[] GameplayKeys { get; }
-
-<<<<<<< HEAD
-        private static ConcurrentDictionary<PlayMode, Type> availableRulesets = new ConcurrentDictionary<PlayMode, Type>();
-=======
-        public static IEnumerable<PlayMode> PlayModes => availableRulesets.Keys;
-
-        public abstract ScoreOverlay CreateScoreOverlay();
->>>>>>> e6f4fe9e
-
-        public virtual IEnumerable<BeatmapStatistic> GetBeatmapStatistics(WorkingBeatmap beatmap) => new BeatmapStatistic[] { };
-
-        public abstract IEnumerable<Mod> GetModsFor(ModType type);
-
-        public abstract ScoreProcessor CreateScoreProcessor(int hitObjectCount = 0);
-
-        public abstract HitRenderer CreateHitRendererWith(Beatmap beatmap);
-
-        public abstract HitObjectParser CreateHitObjectParser();
-
-        public abstract DifficultyCalculator CreateDifficultyCalculator(Beatmap beatmap);
-
-        public static void Register(Ruleset ruleset) => availableRulesets.TryAdd(ruleset.PlayMode, ruleset.GetType());
-
-        protected abstract PlayMode PlayMode { get; }
-
-        public virtual FontAwesome Icon => FontAwesome.fa_question_circle;
-
-        public abstract string Description { get; }
-
-        public virtual Score CreateAutoplayScore(Beatmap beatmap) => null;
-
-        public static Ruleset GetRuleset(PlayMode mode)
-        {
-            Type type;
-
-            if (!availableRulesets.TryGetValue(mode, out type))
-                return null;
-
-            return Activator.CreateInstance(type) as Ruleset;
-        }
-
-    }
-}
+﻿// Copyright (c) 2007-2017 ppy Pty Ltd <contact@ppy.sh>.
+// Licensed under the MIT Licence - https://raw.githubusercontent.com/ppy/osu/master/LICENCE
+
+using osu.Game.Beatmaps;
+using osu.Game.Graphics;
+using osu.Game.Modes.Objects;
+using osu.Game.Modes.UI;
+using osu.Game.Screens.Play;
+using System;
+using System.Collections.Concurrent;
+using System.Collections.Generic;
+
+namespace osu.Game.Modes
+{
+    public class BeatmapStatistic
+    {
+        public FontAwesome Icon;
+        public string Content;
+        public string Name;
+    }
+
+    public abstract class Ruleset
+    {
+        public abstract KeyCounter[] GameplayKeys { get; }
+
+        private static ConcurrentDictionary<PlayMode, Type> availableRulesets = new ConcurrentDictionary<PlayMode, Type>();
+
+        public static IEnumerable<PlayMode> PlayModes => availableRulesets.Keys;
+
+        public virtual IEnumerable<BeatmapStatistic> GetBeatmapStatistics(WorkingBeatmap beatmap) => new BeatmapStatistic[] { };
+
+        public abstract IEnumerable<Mod> GetModsFor(ModType type);
+
+        public abstract ScoreProcessor CreateScoreProcessor(int hitObjectCount = 0);
+
+        public abstract HitRenderer CreateHitRendererWith(Beatmap beatmap);
+
+        public abstract HitObjectParser CreateHitObjectParser();
+
+        public abstract DifficultyCalculator CreateDifficultyCalculator(Beatmap beatmap);
+
+        public static void Register(Ruleset ruleset) => availableRulesets.TryAdd(ruleset.PlayMode, ruleset.GetType());
+
+        protected abstract PlayMode PlayMode { get; }
+
+        public virtual FontAwesome Icon => FontAwesome.fa_question_circle;
+
+        public abstract string Description { get; }
+
+        public virtual Score CreateAutoplayScore(Beatmap beatmap) => null;
+
+        public static Ruleset GetRuleset(PlayMode mode)
+        {
+            Type type;
+
+            if (!availableRulesets.TryGetValue(mode, out type))
+                return null;
+
+            return Activator.CreateInstance(type) as Ruleset;
+        }
+
+    }
+}