--- conflicted
+++ resolved
@@ -1,222 +1,224 @@
-﻿// Copyright (c) 2007-2017 ppy Pty Ltd <contact@ppy.sh>.
-// Licensed under the MIT Licence - https://raw.githubusercontent.com/ppy/osu/master/LICENCE
-
-using OpenTK;
-using System.Collections.Generic;
-using osu.Framework.Graphics.Containers;
-using osu.Framework.Graphics.Sprites;
-using OpenTK.Graphics;
-using osu.Framework;
-using osu.Framework.Extensions.Color4Extensions;
-
-namespace osu.Game.Screens.Play
-{
-    public class SongProgressGraph : BufferedContainer
-    {
-        private Column[] columns;
-        private float lastDrawWidth;
-
-        public int ColumnCount => columns.Length;
-
-        public override bool HandleInput => false;
-
-        private int progress;
-        public int Progress
-        {
-            get { return progress; }
-            set
-            {
-                if (value == progress) return;
-                progress = value;
-
-                redrawProgress();
-            }
-        }
-
-        private int[] calculatedValues = { }; // values but adjusted to fit the amount of columns
-        private int[] values;
-        public int[] Values
-        {
-            get { return values; }
-            set
-            {
-                if (value == values) return;
-                values = value;
-                recreateGraph();
-            }
-        }
-
-        public SongProgressGraph()
-        {
-            CacheDrawnFrameBuffer = true;
-            PixelSnapping = true;
-        }
-
-        protected override void Update()
-        {
-            base.Update();
-
-            // todo: Recreating in update is probably not the best idea
-            if (DrawWidth == lastDrawWidth) return;
-            recreateGraph();
-            lastDrawWidth = DrawWidth;
-        }
-
-        /// <summary>
-        /// Redraws all the columns to match their lit/dimmed state.
-        /// </summary>
-        private void redrawProgress()
-        {
-            for (int i = 0; i < columns.Length; i++)
-            {
-                columns[i].State = i <= progress ? ColumnState.Lit : ColumnState.Dimmed;
-            }
-
-            ForceRedraw();
-        }
-
-        /// <summary>
-        /// Redraws the filled amount of all the columns.
-        /// </summary>
-        private void redrawFilled()
-        {
-            for (int i = 0; i < ColumnCount; i++)
-            {
-                columns[i].Filled = calculatedValues[i];
-            }
-        }
-
-        /// <summary>
-        /// Takes <see cref="Values"> and adjusts it to fit the amount of columns.
-        /// </summary>
-        private void recalculateValues()
-        {
-            var newValues = new List<int>();
-
-            if (values == null)
-            {
-                for (float i = 0; i < ColumnCount; i++)
-                {
-                    newValues.Add(0);
-                }
-
-                return;
-            }
-
-            float step = values.Length / (float)ColumnCount;
-            for (float i = 0; i < values.Length; i += step) 
-            {
-                newValues.Add(values[(int)i]);
-            }
-
-            calculatedValues = newValues.ToArray();
-        }
-
-        /// <summary>
-        /// Recreates the entire graph.
-        /// </summary>
-        private void recreateGraph()
-        {
-<<<<<<< HEAD
-            var newColumns = new List<Column>();
-=======
-            Clear();
-            columns.Clear();
->>>>>>> b5d661b5
-
-            for (float x = 0; x < DrawWidth; x += SongProgressGraphColumn.WIDTH)
-            {
-                newColumns.Add(new Column
-                {
-                    Position = new Vector2(x, 0),
-                    State = ColumnState.Dimmed,
-                });
-            }
-
-            columns = newColumns.ToArray();
-            Children = columns;
-
-            recalculateValues();
-            redrawFilled();
-            redrawProgress();
-        }
-
-        private class Column : Container, IStateful<ColumnState>
-        {
-            private readonly int rows = 11;
-            private readonly Color4 emptyColour = Color4.White.Opacity(100);
-            private readonly Color4 litColour = new Color4(221, 255, 255, 255);
-            private readonly Color4 dimmedColour = Color4.White.Opacity(175);
-
-            private List<Box> drawableRows = new List<Box>();
-
-            private int filled;
-            public int Filled
-            {
-                get { return filled; }
-                set
-                {
-                    if (value == filled) return;
-                    filled = value;
-
-                    fillActive();
-                }
-            }
-
-            private ColumnState state;
-            public ColumnState State
-            {
-                get { return state; }
-                set
-                {
-                    if (value == state) return;
-                    state = value;
-
-                    fillActive();
-                }
-            }
-
-            public Column()
-            {
-                Size = new Vector2(4, rows * 3);
-
-                for (int row = 0; row < rows * 3; row += 3)
-                {
-                    drawableRows.Add(new Box
-                    {
-                        Size = new Vector2(2),
-                        Position = new Vector2(0, row + 1)
-                    });
-
-                    Add(drawableRows[drawableRows.Count - 1]);
-                }
-
-                // Reverse drawableRows so when iterating through them they start at the bottom
-                drawableRows.Reverse();
-            }
-
-            private void fillActive()
-            {
-                Color4 colour = State == ColumnState.Lit ? litColour : dimmedColour;
-
-                for (int i = 0; i < drawableRows.Count; i++)
-                {
-                    if (Filled == 0) // i <= Filled doesn't work for zero fill
-                    {
-                        drawableRows[i].Colour = emptyColour;
-                    }
-                    else
-                    {
-                        drawableRows[i].Colour = i <= Filled ? colour : emptyColour;
-                    }
-                }
-            }
-        }
-
-        private enum ColumnState
-        {
-            Lit,
-            Dimmed
-        }
-    }
-}
+﻿// Copyright (c) 2007-2017 ppy Pty Ltd <contact@ppy.sh>.
+// Licensed under the MIT Licence - https://raw.githubusercontent.com/ppy/osu/master/LICENCE
+
+using OpenTK;
+using OpenTK.Graphics;
+using System.Linq;
+using System.Collections.Generic;
+using osu.Framework.Graphics.Containers;
+using osu.Framework.Graphics.Sprites;
+using osu.Framework;
+using osu.Framework.Extensions.Color4Extensions;
+
+namespace osu.Game.Screens.Play
+{
+    public class SongProgressGraph : BufferedContainer
+    {
+        private Column[] columns = { };
+        private float lastDrawWidth;
+
+        public int ColumnCount => columns.Length;
+
+        public override bool HandleInput => false;
+
+        private int progress;
+        public int Progress
+        {
+            get { return progress; }
+            set
+            {
+                if (value == progress) return;
+                progress = value;
+
+                redrawProgress();
+            }
+        }
+
+        private int[] calculatedValues = { }; // values but adjusted to fit the amount of columns
+        private int[] values;
+        public int[] Values
+        {
+            get { return values; }
+            set
+            {
+                if (value == values) return;
+                values = value;
+                recreateGraph();
+            }
+        }
+
+        public SongProgressGraph()
+        {
+            CacheDrawnFrameBuffer = true;
+            PixelSnapping = true;
+        }
+
+        protected override void Update()
+        {
+            base.Update();
+
+            // todo: Recreating in update is probably not the best idea
+            if (DrawWidth == lastDrawWidth) return;
+            recreateGraph();
+            lastDrawWidth = DrawWidth;
+        }
+
+        /// <summary>
+        /// Redraws all the columns to match their lit/dimmed state.
+        /// </summary>
+        private void redrawProgress()
+        {
+            for (int i = 0; i < columns.Length; i++)
+            {
+                columns[i].State = i <= progress ? ColumnState.Lit : ColumnState.Dimmed;
+            }
+
+            ForceRedraw();
+        }
+
+        /// <summary>
+        /// Redraws the filled amount of all the columns.
+        /// </summary>
+        private void redrawFilled()
+        {
+            for (int i = 0; i < ColumnCount; i++)
+            {
+                columns[i].Filled = calculatedValues.ElementAtOrDefault(i);
+            }
+        }
+
+        /// <summary>
+        /// Takes <see cref="Values"> and adjusts it to fit the amount of columns.
+        /// </summary>
+        private void recalculateValues()
+        {
+            var newValues = new List<int>();
+
+            if (values == null)
+            {
+                for (float i = 0; i < ColumnCount; i++)
+                {
+                    newValues.Add(0);
+                }
+
+                return;
+            }
+
+            float step = values.Length / (float)ColumnCount;
+            for (float i = 0; i < values.Length; i += step) 
+            {
+                newValues.Add(values[(int)i]);
+            }
+
+            calculatedValues = newValues.ToArray();
+        }
+
+        /// <summary>
+        /// Recreates the entire graph.
+        /// </summary>
+        private void recreateGraph()
+        {
+            var newColumns = new List<Column>();
+
+            for (float x = 0; x < DrawWidth; x += Column.WIDTH)
+            {
+                newColumns.Add(new Column
+                {
+                    Position = new Vector2(x, 0),
+                    State = ColumnState.Dimmed,
+                });
+            }
+
+            columns = newColumns.ToArray();
+            Children = columns;
+
+            recalculateValues();
+            redrawFilled();
+            redrawProgress();
+        }
+
+        public class Column : Container, IStateful<ColumnState>
+        {
+            private readonly Color4 emptyColour = Color4.White.Opacity(100);
+            private readonly Color4 litColour = new Color4(221, 255, 255, 255);
+            private readonly Color4 dimmedColour = Color4.White.Opacity(175);
+
+            private const float cube_count = 6;
+            private const float cube_size = 4;
+            private const float padding = 2;
+            public const float WIDTH = cube_size + padding;
+            public const float HEIGHT = cube_count * WIDTH;
+
+            private readonly List<Box> drawableRows = new List<Box>();
+
+            private int filled;
+            public int Filled
+            {
+                get { return filled; }
+                set
+                {
+                    if (value == filled) return;
+                    filled = value;
+
+                    fillActive();
+                }
+            }
+
+            private ColumnState state;
+            public ColumnState State
+            {
+                get { return state; }
+                set
+                {
+                    if (value == state) return;
+                    state = value;
+
+                    fillActive();
+                }
+            }
+
+            public Column()
+            {
+                Size = new Vector2(WIDTH, HEIGHT);
+
+                for (int r = 0; r<cube_count; r++)
+                {
+                    drawableRows.Add(new Box
+                    {
+                        EdgeSmoothness = new Vector2(padding / 4),
+                        Size = new Vector2(cube_size),
+                        Position = new Vector2(0, r* WIDTH + padding)
+                    });
+
+                    Add(drawableRows[drawableRows.Count - 1]);
+                }
+
+                // Reverse drawableRows so when iterating through them they start at the bottom
+                drawableRows.Reverse();
+            }
+
+            private void fillActive()
+            {
+                Color4 colour = State == ColumnState.Lit ? litColour : dimmedColour;
+
+                for (int i = 0; i < drawableRows.Count; i++)
+                {
+                    if (Filled == 0) // i <= Filled doesn't work for zero fill
+                    {
+                        drawableRows[i].Colour = emptyColour;
+                    }
+                    else
+                    {
+                        drawableRows[i].Colour = i <= Filled ? colour : emptyColour;
+                    }
+                }
+            }
+        }
+
+        public enum ColumnState
+        {
+            Lit,
+            Dimmed
+        }
+    }
+}